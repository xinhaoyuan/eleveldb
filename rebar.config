%%-*- mode: erlang -*-
%% NOTE: When adding a new header dependency in the c_src directory,
%% make sure you run `make clean` and then `make` in order to ensure
%% rebar picks up your new header dependency.

{eunit_opts, [verbose]}.
{so_name, "eleveldb.so"}.

{xref_checks, [undefined_function_calls]}.

{port_sources, ["c_src/*.cc"]}.

{erl_opts, [warnings_as_errors, debug_info]}.

{deps, [
<<<<<<< HEAD
        {msgpack, ".*", {git, "git://github.com/msgpack/msgpack-erlang.git", "master"}},
        {cuttlefish, ".*", {git, "git://github.com/basho/cuttlefish.git", {branch, "develop"}}}
=======
        {cuttlefish, ".*", {git, "git://github.com/basho/cuttlefish.git", {tag, "2.0.1"}}}
>>>>>>> e31a6de8
       ]}.

{port_env, [
         %% Make sure to set -fPIC when compiling leveldb
             {"CFLAGS", "$CFLAGS -Wall -O3 -fPIC"},
	     % try and make it build
             % {"CXXFLAGS", "$CXXFLAGS -Wall -O3 -fPIC -std=c++11 --stdlib=libc++"},
             {"CXXFLAGS", "$CXXFLAGS -Wall -O3 -fPIC -std=gnu++11"},
             {"DRV_CFLAGS", "$DRV_CFLAGS -O3 -Wall -I c_src/leveldb/include"},
             {"DRV_LDFLAGS", "$DRV_LDFLAGS c_src/leveldb/libleveldb.a c_src/system/lib/libsnappy.a -lstdc++"}
             ]}.

{pre_hooks, [{'get-deps', "c_src/build_deps.sh get-deps"},
             {compile, "c_src/build_deps.sh"}]}.

{post_hooks, [{clean, "c_src/build_deps.sh clean"}]}.<|MERGE_RESOLUTION|>--- conflicted
+++ resolved
@@ -13,12 +13,8 @@
 {erl_opts, [warnings_as_errors, debug_info]}.
 
 {deps, [
-<<<<<<< HEAD
         {msgpack, ".*", {git, "git://github.com/msgpack/msgpack-erlang.git", "master"}},
         {cuttlefish, ".*", {git, "git://github.com/basho/cuttlefish.git", {branch, "develop"}}}
-=======
-        {cuttlefish, ".*", {git, "git://github.com/basho/cuttlefish.git", {tag, "2.0.1"}}}
->>>>>>> e31a6de8
        ]}.
 
 {port_env, [
