--- conflicted
+++ resolved
@@ -12,13 +12,12 @@
 
 {erl_opts, [warnings_as_errors, debug_info, {parse_transform, lager_transform}]}.
 
-<<<<<<< HEAD
 {deps, [
         {lager, "(2.0|2.1|2.2).*", {git, "git://github.com/basho/lager.git", {tag, "2.2.0"}}},
         {msgpack, ".*", {git, "git://github.com/msgpack/msgpack-erlang.git", {tag, "0.3.5"}}},
         {cuttlefish, ".*", {git, "git://github.com/basho/cuttlefish.git", {tag, "2.0.6"}}}
        ]}.
-=======
+
 %%
 %% The following 3 lines are only activated during builbot
 %%  unit tests.  The buildbot script executes the following:
@@ -27,7 +26,6 @@
 % #!sed {deps, [
 % #!sed         {cuttlefish, ".*", {git, "git://github.com/basho/cuttlefish.git", {branch, "develop"}}}
 % #!sed        ]}.
->>>>>>> a1a567eb
 
 {port_env, [
          %% Make sure to set -fPIC when compiling leveldb
