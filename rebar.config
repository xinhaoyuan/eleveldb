%% -*- mode: erlang; erlang-indent-level: 4; indent-tabs-mode: nil -*-
%% -------------------------------------------------------------------
%%
%% Copyright (c) 2011-2016 Basho Technologies, Inc.
%%
%% This file is provided to you under the Apache License,
%% Version 2.0 (the "License"); you may not use this file
%% except in compliance with the License.  You may obtain
%% a copy of the License at
%%
%%   http://www.apache.org/licenses/LICENSE-2.0
%%
%% Unless required by applicable law or agreed to in writing,
%% software distributed under the License is distributed on an
%% "AS IS" BASIS, WITHOUT WARRANTIES OR CONDITIONS OF ANY
%% KIND, either express or implied.  See the License for the
%% specific language governing permissions and limitations
%% under the License.
%%
%% -------------------------------------------------------------------

%% Store most everything locally rather than in $HOME

{global_rebar_dir,  ".cache"}.
{dialyzer,  [
    {base_plt_location, ".cache"},
    {plt_location,      ".cache"}
]}.

%% Global Erlang compile options, more in profiles

<<<<<<< HEAD
{erl_opts,  [
    debug_info,
    % no_auto_import,
    warn_export_vars,
    warn_unused_import
]}.
=======
%%
%% The following 3 lines are only activated during builbot
%%  unit tests.  The buildbot script executes the following:
%%    sed -i -e 's/% #!sed //' rebar.config test/eleveldb_schema_tests.erl
%%
% #!sed {deps, [
% #!sed         {cuttlefish, ".*", {git, "git://github.com/basho/cuttlefish.git", {branch, "develop"}}}
% #!sed        ]}.
>>>>>>> b593a41b

%% Dependencies

{plugins,   [
    {rebar_raw_resource,
        {git, "git://github.com/tburghart/rebar_raw_resource.git",
              {branch, "master"}}}
]}.

{deps,  [
    % development only, this will be included at a higher level when productized
    {leveldb_ee, {raw, {git, "git@github.com:basho/leveldb_ee.git", {branch, "develop"}}}},

    {cuttlefish,    {git, "git://github.com/basho/cuttlefish.git",  {branch, "develop"}} },
    {leveldb, {raw, {git, "git://github.com/basho/leveldb.git",     {branch, "develop"}}}},
    {snappy,  {raw, {git, "git://github.com/google/snappy.git",     {branch, "master" }}}}
]}.

{pre_hooks, [
    {"(linux|darwin|solaris)",  compile,    "make  -C tools dist"},
    {"(freebsd)",               compile,    "gmake -C tools dist"},
    {"(linux|darwin|solaris)",  clean,      "make  -C tools clean-dist"},
    {"(freebsd)",               clean,      "gmake -C tools clean-dist"}
]}.

%% Profiles to narrow things down

{profiles,  [
    {prod,  [
        {erl_opts,  [
            warn_export_all,
            warn_obsolete_guard,
            warnings_as_errors
        ]}
    ]},

    {test,  [
        {erl_opts,  [
            debug_info,
            nowarn_deprecated_function
        ]}
    ]},

    {check, [
        {erl_opts,  [
            debug_info,
            warn_export_all,
            warn_obsolete_guard
        ]},

        {eunit_opts,    [
            verbose
        ]},

        {xref_checks,   [
            deprecated_function_calls,
            deprecated_functions,
            locals_not_used,
            undefined_function_calls,
            undefined_functions
        ]}
    ]}
]}.
<|MERGE_RESOLUTION|>--- conflicted
+++ resolved
@@ -1,7 +1,7 @@
 %% -*- mode: erlang; erlang-indent-level: 4; indent-tabs-mode: nil -*-
 %% -------------------------------------------------------------------
 %%
-%% Copyright (c) 2011-2016 Basho Technologies, Inc.
+%% Copyright (c) 2011-2017 Basho Technologies, Inc.
 %%
 %% This file is provided to you under the Apache License,
 %% Version 2.0 (the "License"); you may not use this file
@@ -19,93 +19,121 @@
 %%
 %% -------------------------------------------------------------------
 
-%% Store most everything locally rather than in $HOME
+{brt_protect, true}.
 
-{global_rebar_dir,  ".cache"}.
-{dialyzer,  [
-    {base_plt_location, ".cache"},
-    {plt_location,      ".cache"}
+{erl_opts, [
+    warn_bif_clash,
+    warn_export_all,
+    warn_export_vars,
+    warn_obsolete_guard,
+    warn_unused_import
 ]}.
 
-%% Global Erlang compile options, more in profiles
-
-<<<<<<< HEAD
-{erl_opts,  [
-    debug_info,
-    % no_auto_import,
-    warn_export_vars,
-    warn_unused_import
-]}.
-=======
-%%
-%% The following 3 lines are only activated during builbot
-%%  unit tests.  The buildbot script executes the following:
-%%    sed -i -e 's/% #!sed //' rebar.config test/eleveldb_schema_tests.erl
-%%
-% #!sed {deps, [
-% #!sed         {cuttlefish, ".*", {git, "git://github.com/basho/cuttlefish.git", {branch, "develop"}}}
-% #!sed        ]}.
->>>>>>> b593a41b
-
-%% Dependencies
-
-{plugins,   [
-    {rebar_raw_resource,
-        {git, "git://github.com/tburghart/rebar_raw_resource.git",
-              {branch, "master"}}}
-]}.
-
-{deps,  [
-    % development only, this will be included at a higher level when productized
-    {leveldb_ee, {raw, {git, "git@github.com:basho/leveldb_ee.git", {branch, "develop"}}}},
-
-    {cuttlefish,    {git, "git://github.com/basho/cuttlefish.git",  {branch, "develop"}} },
-    {leveldb, {raw, {git, "git://github.com/basho/leveldb.git",     {branch, "develop"}}}},
-    {snappy,  {raw, {git, "git://github.com/google/snappy.git",     {branch, "master" }}}}
+{deps, [
+    {leveldb, {raw,
+        {git, "git://github.com/basho/leveldb.git",
+        {branch, "develop"} }}},
+    {snappy, {raw,
+        {git, "git://github.com/google/snappy.git",
+        {branch, "master"} }}}
 ]}.
 
 {pre_hooks, [
-    {"(linux|darwin|solaris)",  compile,    "make  -C tools dist"},
-    {"(freebsd)",               compile,    "gmake -C tools dist"},
-    {"(linux|darwin|solaris)",  clean,      "make  -C tools clean-dist"},
-    {"(freebsd)",               clean,      "gmake -C tools clean-dist"}
+    {"(linux|darwin|solaris)",  compile,  "make  -C tools dist"},
+    {"(freebsd)",               compile,  "gmake -C tools dist"}
 ]}.
 
-%% Profiles to narrow things down
+{post_hooks, [
+    {"(linux|darwin|solaris)",  clean,  "make  -C tools clean-dist"},
+    {"(freebsd)",               clean,  "gmake -C tools clean-dist"}
+]}.
 
-{profiles,  [
-    {prod,  [
-        {erl_opts,  [
-            warn_export_all,
-            warn_obsolete_guard,
-            warnings_as_errors
-        ]}
-    ]},
-
-    {test,  [
-        {erl_opts,  [
+{profiles, [
+    {check, [
+        {dialyzer, [
+            {warnings, [
+                error_handling,
+                race_conditions,
+                unknown,
+                unmatched_returns
+            ]}
+        ]},
+        {erl_opts, [
             debug_info,
-            nowarn_deprecated_function
-        ]}
-    ]},
-
-    {check, [
-        {erl_opts,  [
-            debug_info,
-            warn_export_all,
-            warn_obsolete_guard
+            warnings_as_errors,
+            {d, 'BASHO_CHECK'}
         ]},
-
-        {eunit_opts,    [
-            verbose
-        ]},
-
-        {xref_checks,   [
+        {xref_checks, [
             deprecated_function_calls,
             deprecated_functions,
             locals_not_used,
             undefined_function_calls,
             undefined_functions
         ]}
+    ]},
+    {docs, [
+        {edoc_opts, [
+            {app_default, "http://www.erlang.org/doc/man"},
+            {preprocess, true},
+            {macros, [
+                {'EDOC', true},
+                {'BASHO_DOCS', true}
+            ]}
+        ]}
+    ]},
+    {prod, [
+        {erl_opts, [
+            warnings_as_errors,
+            {d, 'BASHO_PROD'}
+        ]}
+    ]},
+    {test, [
+        {cover_enabled, true},
+        {deps, [
+            {cuttlefish,
+                {git, "https://github.com/basho/cuttlefish.git",
+                {branch, "feature/riak-2903/rebar3"} }}
+        ]},
+        {erl_opts, [
+            debug_info,
+            nowarn_deprecated_function,
+            nowarn_export_all,
+            nowarn_unused_function,
+            warnings_as_errors,
+            {d, 'BASHO_TEST'}
+        ]},
+        {eunit_opts, [
+            verbose
+        ]}
+    ]},
+    {validate, [
+        {erl_opts, [
+            strong_validation,
+            no_auto_import,
+            warn_bif_clash,
+            warn_deprecated_function,
+            warn_deprecated_type,
+            warn_export_all,
+            warn_export_vars,
+            warn_missing_spec,
+            warn_missing_spec_all,
+            warn_obsolete_guard,
+            warn_shadow_vars,
+            warn_untyped_record,
+            warn_unused_function,
+            warn_unused_import,
+            warn_unused_record,
+            warn_unused_vars,
+            {d, 'BASHO_VALIDATE'}
+        ]}
     ]}
 ]}.
+
+{plugins, [
+    {basho_rebar_tools,
+        {git, "https://github.com/basho/basho_rebar_tools.git",
+        {branch, "master"} }},
+    {rebar_raw_resource,
+        {git, "https://github.com/basho/rebar_raw_resource.git",
+        {branch, "master"} }}
+]}.
