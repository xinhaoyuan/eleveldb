--- conflicted
+++ resolved
@@ -232,27 +232,9 @@
              const bool _keys_only,
              leveldb::ReadOptions &_options);
 
-<<<<<<< HEAD
     virtual ~IterTask();
 
     virtual work_result DoWork();
-=======
-        // NOTE: transfering ownership of options to ItrObject
-        itr_ptr_ptr=ItrObject::CreateItrObject(m_DbPtr, keys_only, options);
-
-        // Copy caller_ref to reuse in future iterator_move calls
-        itr_ptr=((ItrObjErlang*)itr_ptr_ptr)->m_ItrPtr;
-        itr_ptr->itr_ref_env = enif_alloc_env();
-        itr_ptr->itr_ref = enif_make_copy(itr_ptr->itr_ref_env, caller_ref());
-
-        ERL_NIF_TERM result = enif_make_resource(local_env(), itr_ptr_ptr);
-
-        // release reference created during CreateItrObject()
-        enif_release_resource(itr_ptr_ptr);
-
-        return work_result(local_env(), ATOM_OK, result);
-    }
->>>>>>> a350fcf1
 
 };  // class IterTask
 
@@ -272,42 +254,15 @@
 public:
 
     // No seek target:
-
     MoveTask(ErlNifEnv *_caller_env, ERL_NIF_TERM _caller_ref,
-<<<<<<< HEAD
-             LevelIteratorWrapper * IterWrap, action_t& _action);
-=======
-             ItrObjectPtr_t & Iter, action_t& _action)
-        : WorkTask(NULL, _caller_ref, Iter->m_DbPtr),
-        m_Itr(Iter), action(_action)
-    {
-        // special case construction
-        local_env_=NULL;
-        enif_self(_caller_env, &local_pid);
-    }
->>>>>>> a350fcf1
+             ItrObjectPtr_t & Iter, action_t& _action);
 
     // With seek target:
-
     MoveTask(ErlNifEnv *_caller_env, ERL_NIF_TERM _caller_ref,
-<<<<<<< HEAD
-             LevelIteratorWrapper * IterWrap, action_t& _action,
+             ItrObjectPtr_t & Iter, action_t& _action,
              std::string& _seek_target);
 
     virtual ~MoveTask();
-=======
-             ItrObjectPtr_t & Iter, action_t& _action,
-             std::string& _seek_target)
-        : WorkTask(NULL, _caller_ref, Iter->m_DbPtr),
-        m_Itr(Iter), action(_action),
-        seek_target(_seek_target)
-        {
-            // special case construction
-            local_env_=NULL;
-            enif_self(_caller_env, &local_pid);
-        }
-    virtual ~MoveTask() {};
->>>>>>> a350fcf1
 
     virtual ErlNifEnv *local_env();
 
@@ -330,26 +285,7 @@
 public:
 
     CloseTask(ErlNifEnv* _owner_env, ERL_NIF_TERM _caller_ref,
-<<<<<<< HEAD
-              DbObject * _db_handle);
-=======
-              DbObjectPtr_t & _db_handle)
-        : WorkTask(_owner_env, _caller_ref, _db_handle)
-    {}
-
-    virtual ~CloseTask()
-    {
-    }
-
-protected:
-    virtual work_result DoWork()
-    {
-        DbObject * db_ptr;
-
-        // get db pointer then clear reference count to it
-        db_ptr=m_DbPtr.get();
-        m_DbPtr.assign(NULL);
->>>>>>> a350fcf1
+              DbObjectPtr_t & _db_handle);
 
     virtual ~CloseTask();
 
@@ -369,14 +305,7 @@
 
 public:
     ItrCloseTask(ErlNifEnv* _owner_env, ERL_NIF_TERM _caller_ref,
-<<<<<<< HEAD
-                 ItrObject * _itr_handle);
-=======
-              ItrObjectPtr_t & _itr_handle)
-        : WorkTask(_owner_env, _caller_ref),
-        m_ItrPtr(_itr_handle)
-    {}
->>>>>>> a350fcf1
+              ItrObjectPtr_t & _itr_handle);
 
     virtual ~ItrCloseTask();
 
@@ -517,7 +446,7 @@
 
     RangeScanTask(ErlNifEnv* caller_env,
                   ERL_NIF_TERM caller_ref,
-                  DbObject* db_handle,
+                  DbObjectPtr_t & _db_handle,
                   const std::string& start_key,
                   const std::string* end_key,
                   RangeScanOptions&  options,
