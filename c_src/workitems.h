// -------------------------------------------------------------------
//
// eleveldb: Erlang Wrapper for LevelDB (http://code.google.com/p/leveldb/)
//
// Copyright (c) 2011-2014 Basho Technologies, Inc. All Rights Reserved.
//
// This file is provided to you under the Apache License,
// Version 2.0 (the "License"); you may not use this file
// except in compliance with the License.  You may obtain
// a copy of the License at
//
//   http://www.apache.org/licenses/LICENSE-2.0
//
// Unless required by applicable law or agreed to in writing,
// software distributed under the License is distributed on an
// "AS IS" BASIS, WITHOUT WARRANTIES OR CONDITIONS OF ANY
// KIND, either express or implied.  See the License for the
// specific language governing permissions and limitations
// under the License.
//
// -------------------------------------------------------------------

#ifndef INCL_WORKITEMS_H
#define INCL_WORKITEMS_H

#include <memory>
#include <string>
#include <stdint.h>

#include "leveldb/db.h"
#include "leveldb/write_batch.h"


#ifndef INCL_MUTEX_H
    #include "mutex.h"
#endif

#ifndef __WORK_RESULT_HPP
    #include "work_result.hpp"
#endif

#ifndef ATOMS_H
    #include "atoms.h"
#endif

#ifndef INCL_REFOBJECTS_H
    #include "refobjects.h"
#endif


#include "filter.h"
#include "extractor.h"

namespace eleveldb {

/* Type returned from a work task: */
typedef basho::async_nif::work_result   work_result;



/**
 * Virtual base class for async NIF work items:
 */
class WorkTask : public RefObject
{
public:

protected:
    ReferencePtr<DbObject> m_DbPtr;             //!< access to database, and holds reference

    ErlNifEnv      *local_env_;
    ERL_NIF_TERM   caller_ref_term;
    ERL_NIF_TERM   caller_pid_term;
    bool           terms_set;

    bool resubmit_work;           //!< true if this work item is loaded for prefetch

    ErlNifPid local_pid;   // maintain for task lifetime (JFW)

 public:

    WorkTask(ErlNifEnv *caller_env, ERL_NIF_TERM& caller_ref);

    WorkTask(ErlNifEnv *caller_env, ERL_NIF_TERM& caller_ref, DbObject * DbPtr);

    virtual ~WorkTask();

    virtual void prepare_recycle();
    virtual void recycle();

    virtual ErlNifEnv *local_env()         { return local_env_; }

    // call local_env() since the virtual creates the data in MoveTask
    const ERL_NIF_TERM& caller_ref()       { local_env(); return caller_ref_term; }
    const ERL_NIF_TERM& pid()              { local_env(); return caller_pid_term; }
    bool resubmit() const {return(resubmit_work);}

    virtual work_result operator()()     = 0;

private:
 WorkTask();
 WorkTask(const WorkTask &);
 WorkTask & operator=(const WorkTask &);

};  // class WorkTask


/**
 * Background object for async open of a leveldb instance
 */

class OpenTask : public WorkTask
{
protected:
    std::string         db_name;
    leveldb::Options   *open_options;  // associated with db handle, we don't free it

public:
    OpenTask(ErlNifEnv* caller_env, ERL_NIF_TERM& _caller_ref,
             const std::string& db_name_, leveldb::Options *open_options_);

    virtual ~OpenTask() {};

    virtual work_result operator()();

private:
    OpenTask();
    OpenTask(const OpenTask &);
    OpenTask & operator=(const OpenTask &);

};  // class OpenTask

/**
 * Background object for async open of a leveldb instance
 */

class OpenFamilyTask : public WorkTask
{
protected:
    std::string         family_name_;
    leveldb::Options   *open_options_;  // associated with db handle, we don't free it

public:
    OpenFamilyTask(
        ErlNifEnv* caller_env,
        ERL_NIF_TERM caller_ref,
        DbObject * db_handle,
        const char* family_name,
        leveldb::Options *open_options);

    virtual work_result operator()();

    OpenFamilyTask(const OpenFamilyTask &) = delete;
    OpenFamilyTask & operator=(const OpenFamilyTask &) = delete;

};

class CloseFamilyTask : public WorkTask
{
protected:
    std::string         family_name_;

public:
    CloseFamilyTask(
        ErlNifEnv* caller_env,
        ERL_NIF_TERM caller_ref,
        DbObject * db_handle,
        const char* family_name);

    virtual work_result operator()();

    CloseFamilyTask(const CloseFamilyTask &) = delete;
    CloseFamilyTask & operator=(const CloseFamilyTask &) = delete;

};

/**
 * Background object for async write
 */

class WriteTask : public WorkTask
{
protected:
    std::unique_ptr<leveldb::WriteBatch>    batch;
    std::unique_ptr<leveldb::WriteOptions>  options;
    std::string family;

public:

    WriteTask(
        ErlNifEnv* _owner_env,
        ERL_NIF_TERM _caller_ref,
        DbObject * _db_handle,
        const char *family,
        leveldb::WriteBatch* _batch,
        leveldb::WriteOptions* _options);

    virtual work_result operator()();
};  // class WriteTask


/**
 * Alternate object for retrieving data out of leveldb.
 *  Reduces one memcpy operation.
 */
class BinaryValue : public leveldb::Value
{
private:
    ErlNifEnv* m_env;
    ERL_NIF_TERM& m_value_bin;

    BinaryValue(const BinaryValue&);
    void operator=(const BinaryValue&);

public:

    BinaryValue(ErlNifEnv* env, ERL_NIF_TERM& value_bin)
    : m_env(env), m_value_bin(value_bin)
    {};

    virtual ~BinaryValue() {};

    BinaryValue & assign(const char* data, size_t size)
    {
        unsigned char* v = enif_make_new_binary(m_env, size, &m_value_bin);
        memcpy(v, data, size);
        return *this;
    };

};


/**
 * Background object for async get,
 *  using new BinaryValue object
 */

class GetTask : public WorkTask
{
protected:
    std::string                        m_Key;
    leveldb::ReadOptions              options;
    std::string family;

public:
    GetTask(
        ErlNifEnv *_caller_env,
        ERL_NIF_TERM _caller_ref,
        DbObject *_db_handle,
        const char *family,
        ERL_NIF_TERM _key_term,
        leveldb::ReadOptions &_options);

    virtual work_result operator()();
};  // class GetTask



/**
 * Background object to open/start an iteration
 */

class IterTask : public WorkTask
{
protected:

    const bool keys_only;
    leveldb::ReadOptions options;

public:
    IterTask(ErlNifEnv *_caller_env,
             ERL_NIF_TERM _caller_ref,
             DbObject *_db_handle,
             const bool _keys_only,
             leveldb::ReadOptions &_options)
        : WorkTask(_caller_env, _caller_ref, _db_handle),
        keys_only(_keys_only), options(_options)
    {}

    virtual ~IterTask()
    {
    }

    virtual work_result operator()()
    {
        ItrObject * itr_ptr;
        void * itr_ptr_ptr;

        // NOTE: transfering ownership of options to ItrObject
        itr_ptr_ptr=ItrObject::CreateItrObject(m_DbPtr.get(), keys_only, options);

        // Copy caller_ref to reuse in future iterator_move calls
        itr_ptr=*(ItrObject**)itr_ptr_ptr;
        itr_ptr->itr_ref_env = enif_alloc_env();
        itr_ptr->itr_ref = enif_make_copy(itr_ptr->itr_ref_env, caller_ref());

        itr_ptr->m_Iter.assign(new LevelIteratorWrapper(itr_ptr, keys_only,
                                                        options, itr_ptr->itr_ref));

        ERL_NIF_TERM result = enif_make_resource(local_env(), itr_ptr_ptr);

        // release reference created during CreateItrObject()
        enif_release_resource(itr_ptr_ptr);

        return work_result(local_env(), ATOM_OK, result);
    }   // operator()

};  // class IterTask


class MoveTask : public WorkTask
{
public:
    typedef enum { FIRST, LAST, NEXT, PREV, SEEK, PREFETCH, PREFETCH_STOP } action_t;

protected:
    ReferencePtr<LevelIteratorWrapper> m_ItrWrap;             //!< access to database, and holds reference

public:
    action_t                                       action;
    std::string                                 seek_target;

public:

    // No seek target:
    MoveTask(ErlNifEnv *_caller_env, ERL_NIF_TERM _caller_ref,
             LevelIteratorWrapper * IterWrap, action_t& _action)
        : WorkTask(NULL, _caller_ref, IterWrap->m_DbPtr.get()),
        m_ItrWrap(IterWrap), action(_action)
    {
        // special case construction
        local_env_=NULL;
        enif_self(_caller_env, &local_pid);
    }

    // With seek target:
    MoveTask(ErlNifEnv *_caller_env, ERL_NIF_TERM _caller_ref,
             LevelIteratorWrapper * IterWrap, action_t& _action,
             std::string& _seek_target)
        : WorkTask(NULL, _caller_ref, IterWrap->m_DbPtr.get()),
        m_ItrWrap(IterWrap), action(_action),
        seek_target(_seek_target)
        {
            // special case construction
            local_env_=NULL;
            enif_self(_caller_env, &local_pid);
        }
    virtual ~MoveTask() {};

    virtual work_result operator()();

    virtual ErlNifEnv *local_env();

    virtual void prepare_recycle();
    virtual void recycle();

};  // class MoveTask


/**
 * Background object for async databass close
 */

class CloseTask : public WorkTask
{
protected:

public:

    CloseTask(ErlNifEnv* _owner_env, ERL_NIF_TERM _caller_ref,
              DbObject * _db_handle)
        : WorkTask(_owner_env, _caller_ref, _db_handle)
    {}

    virtual ~CloseTask()
    {
    }

    virtual work_result operator()()
    {
        DbObject * db_ptr;

        // get db pointer then clear reference count to it
        db_ptr=m_DbPtr.get();
        m_DbPtr.assign(NULL);

        if (NULL!=db_ptr)
        {
            // set closing flag, this is blocking
            db_ptr->InitiateCloseRequest();

            // db_ptr no longer valid
            db_ptr=NULL;

            return(work_result(ATOM_OK));
        }   // if
        else
        {
            return work_result(local_env(), ATOM_ERROR, ATOM_BADARG);
        }   // else
    }

};  // class CloseTask


/**
 * Background object for async iterator close
 */
class ItrCloseTask : public WorkTask
{
protected:
    ReferencePtr<ItrObject> m_ItrPtr;

public:

    ItrCloseTask(ErlNifEnv* _owner_env, ERL_NIF_TERM _caller_ref,
              ItrObject * _itr_handle)
        : WorkTask(_owner_env, _caller_ref),
        m_ItrPtr(_itr_handle)
    {}

    virtual ~ItrCloseTask()
    {
    }

    virtual work_result operator()()
    {
        ItrObject * itr_ptr;

        // get iterator pointer then clear reference count to it
        itr_ptr=m_ItrPtr.get();
        m_ItrPtr.assign(NULL);

        if (NULL!=itr_ptr)
        {
            // set closing flag, this is blocking
            itr_ptr->InitiateCloseRequest();

            // itr_ptr no longer valid
            itr_ptr=NULL;

            return(work_result(ATOM_OK));
//            return(work_result());  // no message
        }   // if
        else
        {
            return work_result(local_env(), ATOM_ERROR, ATOM_BADARG);
//            return(work_result());  // no message
        }   // else
    }

};  // class ItrCloseTask

struct RangeScanOptions {

  // Byte-level controls for batching/ack

  size_t max_unacked_bytes;
  size_t low_bytes;
  size_t max_batch_bytes;

  // Max number of items to return. Zero means unlimited.

  size_t limit;

  // Include the start key in streaming iteration?

  bool start_inclusive;

  // Include the end key in streaming iteration?

  bool end_inclusive;

  // Read options

  bool fill_cache;
<<<<<<< HEAD
=======
  bool verify_checksums;

>>>>>>> 3c730839
  ExpressionNode<bool>* range_filter;
  Extractor* extractor;

  RangeScanOptions()
<<<<<<< HEAD
    : max_unacked_bytes(10 * 1024 * 1024), max_batch_bytes(1 * 1024 * 1024),
    start_inclusive(true), end_inclusive(false), fill_cache(false), range_filter(0), extractor(0)
=======
    : max_unacked_bytes(10 * 1024 * 1024), 
    low_bytes(2 * 1024 * 1024),
    max_batch_bytes(1 * 1024 * 1024),
    limit(0),
    start_inclusive(true), end_inclusive(false), 
    fill_cache(false), verify_checksums(true), range_filter(0), extractor(0)
>>>>>>> 3c730839
  { }
};


class RangeScanTask : public WorkTask
{
public:
    // Used to coordinate production and consumption of batches of data.
    // Producers acknowledge each batch received. Consumers block when the
    // unacked limit has been reached and need to be woken up by the consumer.
    // When consumers die, the ref count is decremented and that will signal
    // the producer to go away too.
    class SyncObject : public RefObject {
        public:
            explicit SyncObject(const RangeScanOptions & opts);
            ~SyncObject();

            // True if only one side (producer or consumer) alive.
            inline bool SingleOwned() { return m_RefCount == 1; }

            // Adds number of bytes sent to count.
            // Will block if count exceeds max waiting for the other
            // side to ack some and take it under the limit or for the other
            // side to shut down.
            void AddBytes(uint32_t n);

            void AckBytes(uint32_t n);
            bool AckBytesRet(uint32_t n);

            // Should be called when the Erlang handle is garbage collected
            // so no process is there to consume the output.
            void MarkConsumerDead();

            bool IsConsumerDead() const;

        private:
            const uint32_t max_bytes_;
            const uint32_t low_bytes_;
            volatile uint32_t num_bytes_;
            bool producer_sleeping_;
            // Set if producer filled up but consumer acked before
            // producer went to sleep. Producer should abort going to 
            // sleep upon seeing this set.
            volatile bool pending_signal_;
            volatile bool consumer_dead_;
            volatile bool crossed_under_max_;
            ErlNifMutex * mutex_;
            ErlNifCond * cond_;
    };

    struct SyncHandle {
        SyncObject * sync_obj;
    };

    RangeScanTask(ErlNifEnv * caller_env,
                  ERL_NIF_TERM caller_ref,
                  DbObject * db_handle,
                  const std::string & start_key,
                  const std::string * end_key,
                  RangeScanOptions & options,
                  SyncObject * sync_obj);

    virtual ~RangeScanTask();
    virtual work_result operator()();

    static void CreateSyncHandleType(ErlNifEnv * env);
    static SyncHandle * CreateSyncHandle(const RangeScanOptions & options);
    static SyncHandle * RetrieveSyncHandle(ErlNifEnv * env, ERL_NIF_TERM term);
    static void SyncHandleResourceCleanup(ErlNifEnv * env, void * arg);

private:
    static ErlNifResourceType * sync_handle_resource_;
protected:
    RangeScanOptions options_;
    std::string start_key_;
    std::string end_key_;
    bool has_end_key_;
    SyncObject * sync_obj_;

};  // class RangeScanTask

<<<<<<< HEAD
=======
class RangeScanTaskOld : public RangeScanTask {
 public:

    RangeScanTaskOld(ErlNifEnv * caller_env,
		     ERL_NIF_TERM caller_ref,
		     DbObject * db_handle,
		     const std::string & start_key,
		     const std::string * end_key,
		     RangeScanOptions & options,
		     SyncObject * sync_obj);
    
    virtual ~RangeScanTaskOld();
    virtual work_result operator()();

}; // class RangeScanTaskOld

>>>>>>> 3c730839
/**
 * Background object for async open of a leveldb instance
 */

class DestroyTask : public WorkTask
{
protected:
    std::string         db_name;
    leveldb::Options   *open_options;  // associated with db handle, we don't free it

public:
    DestroyTask(ErlNifEnv* caller_env, ERL_NIF_TERM& _caller_ref,
             const std::string& db_name_, leveldb::Options *open_options_);

    virtual ~DestroyTask() {};

    virtual work_result operator()();

private:
    DestroyTask();
    DestroyTask(const DestroyTask &);
    DestroyTask & operator=(const DestroyTask &);

};  // class DestroyTask

} // namespace eleveldb


#endif  // INCL_WORKITEMS_H<|MERGE_RESOLUTION|>--- conflicted
+++ resolved
@@ -474,26 +474,18 @@
   // Read options
 
   bool fill_cache;
-<<<<<<< HEAD
-=======
   bool verify_checksums;
 
->>>>>>> 3c730839
   ExpressionNode<bool>* range_filter;
   Extractor* extractor;
 
   RangeScanOptions()
-<<<<<<< HEAD
-    : max_unacked_bytes(10 * 1024 * 1024), max_batch_bytes(1 * 1024 * 1024),
-    start_inclusive(true), end_inclusive(false), fill_cache(false), range_filter(0), extractor(0)
-=======
     : max_unacked_bytes(10 * 1024 * 1024), 
     low_bytes(2 * 1024 * 1024),
     max_batch_bytes(1 * 1024 * 1024),
     limit(0),
     start_inclusive(true), end_inclusive(false), 
     fill_cache(false), verify_checksums(true), range_filter(0), extractor(0)
->>>>>>> 3c730839
   { }
 };
 
@@ -575,8 +567,6 @@
 
 };  // class RangeScanTask
 
-<<<<<<< HEAD
-=======
 class RangeScanTaskOld : public RangeScanTask {
  public:
 
@@ -587,13 +577,12 @@
 		     const std::string * end_key,
 		     RangeScanOptions & options,
 		     SyncObject * sync_obj);
-    
+
     virtual ~RangeScanTaskOld();
     virtual work_result operator()();
 
 }; // class RangeScanTaskOld
 
->>>>>>> 3c730839
 /**
  * Background object for async open of a leveldb instance
  */
