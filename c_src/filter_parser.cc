#include "filter_parser.h"
#include "workitems.h"

#include "DataType.h"
#include "ErlUtil.h"

#include <cstring>

//------------------------------------------------------------
// Get a new binary operator of the requested type.  If either the
// left or right expressions don't evaulate to a valid expression,
// return NULL for the binary operator.  This will have the effect of
// ignoring the condition in the filter evaluation.
//
// This can happen, for example, if someone tries to pass a filter
// like:
//
//      {"<", [{field, "field1"}, {const, 0}]},
//
// where 'field1' refers to a string field.  (in this case, we will
// try to inspect the value 0 as a binary, which will fail since it is
// sent to the NIF as an integer,
//------------------------------------------------------------

#define NEW_BIN(ClassName, operandType, dataType)                       \
    {                                                                   \
        ExpressionNode<operandType>* leftExp  = parse_expression_node<operandType>(env, args[1], ext, throwIfInvalid); \
        ExpressionNode<operandType>* rightExp = parse_expression_node<operandType>(env, args[2], ext, throwIfInvalid); \
                                                                        \
        if(leftExp == 0 || rightExp == 0) {                             \
            return NULL;                                                \
        } else {                                                        \
            ClassName<operandType>* ptr = new ClassName<operandType>(leftExp, rightExp, dataType); \
            return ptr;                                                 \
        }                                                               \
    }                                                                   \

//------------------------------------------------------------
// Allocate a binary operator of the correct type for the operands.
// If either argument refers to a field we don't know about, return
// NULL.  This will cause any enclosing comparator (i.e., AND, OR) to
// ignore the condition
//------------------------------------------------------------

#define SWITCH_TYPE(ClassName) {                                      \
        switch(type) {                                                \
        case DataType::UINT8:                                         \
            NEW_BIN(ClassName, uint8_t,        type);                 \
            break;                                                    \
        case DataType::UINT64:                                        \
            NEW_BIN(ClassName, uint64_t,       type);                 \
            break;                                                     \
        case DataType::INT64:                                           \
            NEW_BIN(ClassName, int64_t,        type);                   \
            break;                                                      \
        case DataType::DOUBLE:                                          \
            NEW_BIN(ClassName, double,         type);                   \
            break;                                                      \
        case DataType::STRING:                                          \
            NEW_BIN(ClassName, std::string,    type);                   \
            break;                                                      \
        case DataType::UCHAR_PTR:                                       \
            NEW_BIN(ClassName, unsigned char*, DataType::UCHAR_PTR);    \
            break;                                                      \
        default:                                                        \
            if(throwIfInvalid) {                                        \
                ThrowRuntimeError("Unsupported type: " << type);        \
            }                                                           \
            return NULL;                                                \
            break;                                                      \
        };                                                              \
    }

//=======================================================================
// Templates for expression parsing
//=======================================================================

template<typename T> ExpressionNode<T>* 
parse_const_expr(ErlNifEnv* env, ERL_NIF_TERM operand, ExtractorMap& ext) {
    ThrowRuntimeError("Called an unsupported version of parse_const_expr");
    return NULL;
}

template<> ExpressionNode<uint8_t>* 
parse_const_expr(ErlNifEnv* env, ERL_NIF_TERM operand, ExtractorMap& ext) {
    int val = eleveldb::ErlUtil::getValAsUint8(env, operand);
    return new ConstantValue<uint8_t>(val);
}

template<> ExpressionNode<int>* 
parse_const_expr(ErlNifEnv* env, ERL_NIF_TERM operand, ExtractorMap& ext) {
    int val = eleveldb::ErlUtil::getValAsInt32(env, operand);
    return new ConstantValue<int>(val);
}

template<> ExpressionNode<unsigned int>* 
parse_const_expr(ErlNifEnv* env, ERL_NIF_TERM operand, ExtractorMap& ext) {
    unsigned int val = eleveldb::ErlUtil::getValAsUint32(env, operand);
    return new ConstantValue<unsigned int>(val);
}

template<> ExpressionNode<int64_t>* 
parse_const_expr(ErlNifEnv* env, ERL_NIF_TERM operand, ExtractorMap& ext) {
    int64_t val = eleveldb::ErlUtil::getValAsInt64(env, operand);
    return new ConstantValue<int64_t>(val);
}

template<> ExpressionNode<uint64_t>* 
parse_const_expr(ErlNifEnv* env, ERL_NIF_TERM operand, ExtractorMap& ext) {
    uint64_t val = eleveldb::ErlUtil::getValAsUint64(env, operand);
    return new ConstantValue<uint64_t>(val);
}

template<> ExpressionNode<double>* 
parse_const_expr(ErlNifEnv* env, ERL_NIF_TERM operand, ExtractorMap& ext) {
    double val = eleveldb::ErlUtil::getValAsDouble(env, operand);
    return new ConstantValue<double>(val);
}

template<> ExpressionNode<std::string>* 
parse_const_expr(ErlNifEnv* env, ERL_NIF_TERM operand, ExtractorMap& ext) {
    return new ConstantValue<std::string>(eleveldb::ErlUtil::getString(env, operand));
}

template<> ExpressionNode<unsigned char*>* 
<<<<<<< HEAD
parse_const_expr(ErlNifEnv* env, ERL_NIF_TERM operand, ExtractorMap& ext) {
    std::vector<unsigned char> val = eleveldb::ErlUtil::getBinary(env, operand);
=======
parse_const_expr(ErlNifEnv* env, ERL_NIF_TERM operand, Extractor& ext) {
    std::vector<unsigned char> val = eleveldb::ErlUtil::getBinaryOrEmptyList(env, operand);
>>>>>>> 05c3dddf
    return new ConstantValue<unsigned char*>(val);
}

template<typename T> ExpressionNode<T>* 
parse_expression_node(ErlNifEnv* env, ERL_NIF_TERM root, ExtractorMap& ext, bool throwIfInvalid) {

    try {

        std::vector<ERL_NIF_TERM> opArgs = ErlUtil::getTupleCells(env, root);

        //------------------------------------------------------------
        // This tuple should be at least 2 items long, ie:
        // 
        // {field, Name}, {field, Name, type} or
        // {const, Val},  {const, Val,  type}
        //
        //------------------------------------------------------------

        if(opArgs.size() >= 2) {
            
            std::string op = ErlUtil::getAtom(env, opArgs[0]);
            
            if(op == eleveldb::filter::CONST_OP) {
                ExpressionNode<T>* ptr = parse_const_expr<T>(env, opArgs[1], ext);
                return ptr;
            }
            
            if(op == eleveldb::filter::FIELD_OP) {
                ExpressionNode<T>* ptr = parse_field_expr<T>(env, opArgs[1], ext);
                return ptr;
            }

            if(throwIfInvalid)
                ThrowRuntimeError("Unrecognized operator '" << op << "' while parsing: '" 
                                  << ErlUtil::formatTupleVec(env, opArgs) << "'");

        }

        if(throwIfInvalid)
            ThrowRuntimeError("Malformed tuple: " << ErlUtil::formatTupleVec(env, opArgs));

    } catch(std::runtime_error& err) {
        if(throwIfInvalid)
            throw err;
    }


    return NULL;
}

//=======================================================================
// Parse an expression
//=======================================================================

template<> ExpressionNode<bool>* 
parse_expression_node<bool>(ErlNifEnv* env, ERL_NIF_TERM root, ExtractorMap& ext, bool throwIfInvalid) {

    try {

        std::vector<ERL_NIF_TERM> opArgs = ErlUtil::getTupleCells(env, root);

        if(opArgs.size() == 3) {

            std::string op = ErlUtil::getString(env, opArgs[0]);

            if(op == eleveldb::filter::EQ_OP || 
               op == eleveldb::filter::EQEQ_OP) {
                return parse_equals_expr(env, opArgs, ext, throwIfInvalid);
            } else if(op == eleveldb::filter::NEQ_OP) {
                return parse_nequals_expr(env, opArgs, ext, throwIfInvalid);
            } else if(op == eleveldb::filter::LT_OP) {
                return parse_lt_expr(env, opArgs, ext, throwIfInvalid);
            } else if(op == eleveldb::filter::LTE_OP ||
                      op == eleveldb::filter::ELT_OP) {
                return parse_lte_expr(env, opArgs, ext, throwIfInvalid);
            } else if(op == eleveldb::filter::GT_OP) {
                return parse_gt_expr(env, opArgs, ext, throwIfInvalid);
            } else if(op == eleveldb::filter::GTE_OP) {
                return parse_gte_expr(env, opArgs, ext, throwIfInvalid);
            } else if(op == eleveldb::filter::AND_OP ||
                      op == eleveldb::filter::AND__OP) {
                return parse_and_expr(env, opArgs, ext, throwIfInvalid);
            } else if(op == eleveldb::filter::OR_OP ||
                      op == eleveldb::filter::OR__OP) {
                return parse_or_expr(env, opArgs, ext, throwIfInvalid);
            }

            if(throwIfInvalid)
                ThrowRuntimeError("Unrecognized operator '" << op << "' while parsing: '" 
                                  << ErlUtil::formatTupleVec(env, opArgs) << "'");

        }

        if(throwIfInvalid)
            ThrowRuntimeError("Malformed tuple: " << ErlUtil::formatTupleVec(env, opArgs));

    } catch(std::runtime_error& err) {
        if(throwIfInvalid)
            throw err;
    }

    return NULL;
}

//=======================================================================
// Parse an == expression
//=======================================================================

ExpressionNode<bool>*
parse_equals_expr(ErlNifEnv* env, std::vector<ERL_NIF_TERM>& args, ExtractorMap& ext, bool throwIfInvalid) {
    if(args.size() == 3) {
        DataType::Type type = ext.cTypeOf(env, args[1], args[2], throwIfInvalid);
        SWITCH_TYPE(EqOperator);
    }

    if(throwIfInvalid)
        ThrowRuntimeError("Malformed tuple: " << ErlUtil::formatTupleVec(env, args));

    return NULL;
}

//=======================================================================
// Parse a != expression
//=======================================================================

ExpressionNode<bool>* 
parse_nequals_expr(ErlNifEnv* env, std::vector<ERL_NIF_TERM>& args, ExtractorMap& ext, bool throwIfInvalid) {
    if(args.size() == 3) {
        DataType::Type type = ext.cTypeOf(env, args[1], args[2], throwIfInvalid);
        SWITCH_TYPE(NeqOperator);
    }

    if(throwIfInvalid)
        ThrowRuntimeError("Malformed tuple: " << ErlUtil::formatTupleVec(env, args));

    return NULL;
}

//=======================================================================
// Parse a < expression
//=======================================================================

ExpressionNode<bool>* 
parse_lt_expr(ErlNifEnv* env, std::vector<ERL_NIF_TERM>& args, ExtractorMap& ext, bool throwIfInvalid) {
    if(args.size() == 3) {
        DataType::Type type = ext.cTypeOf(env, args[1], args[2], throwIfInvalid);
        
        // Operation < not supported for booleans or binary types
        
        if(type == DataType::UINT8 || type == DataType::UCHAR_PTR) {
            if(throwIfInvalid) {
                ThrowRuntimeError("Operation '" << ErlUtil::formatTerm(env, args[0]) << "' not supported for type: " << type);
            } else {
                return NULL;
            }
        }
        
        SWITCH_TYPE(LtOperator);
    }

    if(throwIfInvalid)
        ThrowRuntimeError("Malformed tuple: " << ErlUtil::formatTupleVec(env, args));

    return NULL;
}

//=======================================================================
// Parse a <= expression
//=======================================================================

ExpressionNode<bool>* 
parse_lte_expr(ErlNifEnv* env, std::vector<ERL_NIF_TERM>& args, ExtractorMap& ext, bool throwIfInvalid) {
    if(args.size() == 3) {
        DataType::Type type = ext.cTypeOf(env, args[1], args[2], throwIfInvalid);

        // Operation <= not supported for booleans or binary types

        if(type == DataType::UINT8 || type == DataType::UCHAR_PTR) {
            if(throwIfInvalid) {
                ThrowRuntimeError("Operation '" << ErlUtil::formatTerm(env, args[0]) << "' not supported for type: " << type);
            } else {
                return NULL;
            }
        }
        
        SWITCH_TYPE(LteOperator);
    }

    if(throwIfInvalid)
        ThrowRuntimeError("Malformed tuple: " << ErlUtil::formatTupleVec(env, args));

    return NULL;
}

//=======================================================================
// Parse a > expression
//=======================================================================

ExpressionNode<bool>* 
parse_gt_expr(ErlNifEnv* env, std::vector<ERL_NIF_TERM>& args, ExtractorMap& ext, bool throwIfInvalid) {
    if(args.size() == 3) {
        DataType::Type type = ext.cTypeOf(env, args[1], args[2], throwIfInvalid);
        
        // Operation > not supported for booleans or binary types
        
        if(type == DataType::UINT8 || type == DataType::UCHAR_PTR) {
            if(throwIfInvalid) {
                ThrowRuntimeError("Operation '" << ErlUtil::formatTerm(env, args[0]) << "' not supported for type: " << type);
            } else {
                return NULL;
            }
        }

        SWITCH_TYPE(GtOperator);
    }

    if(throwIfInvalid)
        ThrowRuntimeError("Malformed tuple: " << ErlUtil::formatTupleVec(env, args));

    return NULL;
}

//=======================================================================
// Parse a >= expression
//=======================================================================

ExpressionNode<bool>* 
parse_gte_expr(ErlNifEnv* env, std::vector<ERL_NIF_TERM>& args, ExtractorMap& ext, bool throwIfInvalid) {
    if(args.size() == 3) {
        DataType::Type type = ext.cTypeOf(env, args[1], args[2], throwIfInvalid);
        
        // Operation >= not supported for booleans or binary types
        
        if(type == DataType::UINT8 || type == DataType::UCHAR_PTR) {
            if(throwIfInvalid) {
                ThrowRuntimeError("Operation '" << ErlUtil::formatTerm(env, args[0]) << "' not supported for type: " << type);
            } else {
                return NULL;
            }
        }
        
        SWITCH_TYPE(GteOperator);
    }

    if(throwIfInvalid)
        ThrowRuntimeError("Malformed tuple: " << ErlUtil::formatTupleVec(env, args));

    return NULL;
}

//=======================================================================
// Parse an AND expression
//=======================================================================

ExpressionNode<bool>* 
parse_and_expr(ErlNifEnv* env, std::vector<ERL_NIF_TERM>& args, ExtractorMap& ext, bool throwIfInvalid) {
    if(args.size() == 3) {
        
        ExpressionNode<bool>* left  = parse_expression_node<bool>(env, args[1], ext, throwIfInvalid);
        ExpressionNode<bool>* right = parse_expression_node<bool>(env, args[2], ext, throwIfInvalid);
        
        // If both expressions are non-NULL, return the
        // AndOperator
        
        if(left && right) {
            return new AndOperator(left, right);                
            
            // Else replace the AND operation with whichever
            // condition is non-NULL.  This is tantamount to
            // simply not evaluating a condition that refers to a
            // field we don't know about.
            //  
            // NB: we don't throw here, even if throwIfInvalid is true,
            // since in that case parse_expression_node will already
            // have thrown rather than return a NULL
            
        } else {
            
            if(left)
                return left;
            if(right)
                return right;
        }
    }

    if(throwIfInvalid)
        ThrowRuntimeError("Malformed tuple: " << ErlUtil::formatTupleVec(env, args));

    // Else return NULL

    return NULL;
}

//=======================================================================
// Parse an OR expression
//=======================================================================

ExpressionNode<bool>* 
parse_or_expr(ErlNifEnv* env, std::vector<ERL_NIF_TERM>& args, ExtractorMap& ext, bool throwIfInvalid) {
    if(args.size() == 3) {
        
        ExpressionNode<bool>* left  = parse_expression_node<bool>(env, args[1], ext, throwIfInvalid);
        ExpressionNode<bool>* right = parse_expression_node<bool>(env, args[2], ext, throwIfInvalid);
        
        // If both expressions are non-NULL, return the
        // OrOperator as requested
        
        if(left && right) {
            return new OrOperator(left, right);                
            
            // Else replace the OR operation with whichever
            // condition is non-NULL.  This is tantamount to simply
            // not evaluating a condition that refers to a field
            // we don't know about.  
            //  
            // NB: we don't throw here, even if throwIfInvalid is true,
            // since in that case parse_expression_node will already
            // have thrown rather than return a NULL
            
        } else {
            
            if(left)
                return left;
            if(right)
                return right;
        }
    }

    if(throwIfInvalid)
        ThrowRuntimeError("Malformed tuple: " << ErlUtil::formatTupleVec(env, args));

    // Else return NULL

    return NULL;
}

//=======================================================================
// Parse an expression that is the value of a field
//=======================================================================

template<typename T> ExpressionNode<T>* 
parse_field_expr(ErlNifEnv* env, ERL_NIF_TERM operand, ExtractorMap& ext) {

    try {

        std::string fieldName = eleveldb::ErlUtil::getBinaryAsString(env, operand);

        // Each field must be added to all extractors that might be used to
        // filter data
        
        ext.add_field(fieldName);

        return new FieldValue<T>(fieldName, ext.cTypeOf(fieldName));

    } catch(...) {
    }

    return NULL;
}

//=======================================================================
// Top-level call to parse range-filter
//=======================================================================

ExpressionNode<bool>* 
parse_range_filter_opts(ErlNifEnv* env, ERL_NIF_TERM options, ExtractorMap& ext, bool throwIfInvalid) {
    return parse_expression_node<bool>(env, options, ext, throwIfInvalid);
}<|MERGE_RESOLUTION|>--- conflicted
+++ resolved
@@ -123,13 +123,8 @@
 }
 
 template<> ExpressionNode<unsigned char*>* 
-<<<<<<< HEAD
-parse_const_expr(ErlNifEnv* env, ERL_NIF_TERM operand, ExtractorMap& ext) {
-    std::vector<unsigned char> val = eleveldb::ErlUtil::getBinary(env, operand);
-=======
-parse_const_expr(ErlNifEnv* env, ERL_NIF_TERM operand, Extractor& ext) {
+parse_const_expr(ErlNifEnv* env, ERL_NIF_TERM operand, ExtractorMap& ext) {
     std::vector<unsigned char> val = eleveldb::ErlUtil::getBinaryOrEmptyList(env, operand);
->>>>>>> 05c3dddf
     return new ConstantValue<unsigned char*>(val);
 }
 
