// -------------------------------------------------------------------
//
// eleveldb: Erlang Wrapper for LevelDB (http://code.google.com/p/leveldb/)
//
// Copyright (c) 2011-2015 Basho Technologies, Inc. All Rights Reserved.
//
// This file is provided to you under the Apache License,
// Version 2.0 (the "License"); you may not use this file
// except in compliance with the License.  You may obtain
// a copy of the License at
//
//   http://www.apache.org/licenses/LICENSE-2.0
//
// Unless required by applicable law or agreed to in writing,
// software distributed under the License is distributed on an
// "AS IS" BASIS, WITHOUT WARRANTIES OR CONDITIONS OF ANY
// KIND, either express or implied.  See the License for the
// specific language governing permissions and limitations
// under the License.
//
// -------------------------------------------------------------------

#include <syslog.h>

#ifndef INCL_WORKITEMS_H
    #include "workitems.h"
#endif

#include "filter_parser.h"

#include "ErlUtil.h"
#include "StringBuf.h"

#include "leveldb/atomics.h"
#include "leveldb/cache.h"
#include "leveldb/comparator.h"
#include "leveldb/filter_policy.h"
#include "leveldb/perf_count.h"

// error_tuple duplicated in workitems.cc and eleveldb.cc ... how to fix?
static ERL_NIF_TERM error_tuple(ErlNifEnv* env, ERL_NIF_TERM error, leveldb::Status& status)
{
    ERL_NIF_TERM reason = enif_make_string(env, status.ToString().c_str(),
                                           ERL_NIF_LATIN1);
    return enif_make_tuple2(env, eleveldb::ATOM_ERROR,
                            enif_make_tuple2(env, error, reason));
}


static ERL_NIF_TERM slice_to_binary(ErlNifEnv* env, leveldb::Slice s)
{
    ERL_NIF_TERM result;
    unsigned char* value = enif_make_new_binary(env, s.size(), &result);
    memcpy(value, s.data(), s.size());
    return result;
}


namespace eleveldb {


/**
 * WorkTask functions
 */


WorkTask::WorkTask(ErlNifEnv *caller_env, ERL_NIF_TERM& caller_ref)
    : terms_set(false)
{
    if (NULL!=caller_env)
    {
        local_env_ = enif_alloc_env();
        caller_ref_term = enif_make_copy(local_env_, caller_ref);
        caller_pid_term = enif_make_pid(local_env_, enif_self(caller_env, &local_pid));
        terms_set=true;
    }   // if
    else
    {
        local_env_=NULL;
        terms_set=false;
    }   // else

    return;

}   // WorkTask::WorkTask


WorkTask::WorkTask(ErlNifEnv *caller_env, ERL_NIF_TERM& caller_ref, DbObjectPtr_t & DbPtr)
    : m_DbPtr(DbPtr), terms_set(false)
{
    if (NULL!=caller_env)
    {
        local_env_ = enif_alloc_env();
        caller_ref_term = enif_make_copy(local_env_, caller_ref);
        caller_pid_term = enif_make_pid(local_env_, enif_self(caller_env, &local_pid));
        terms_set=true;
    }   // if
    else
    {
        local_env_=NULL;
        terms_set=false;
    }   // else

    return;

}   // WorkTask::WorkTask


WorkTask::~WorkTask()
{
    ErlNifEnv * env_ptr;

    // this is likely overkill in the present code, but seemed
    //  important at one time and leaving for safety
    env_ptr=local_env_;
    if (leveldb::compare_and_swap(&local_env_, env_ptr, (ErlNifEnv *)NULL)
        && NULL!=env_ptr)
    {
        enif_free_env(env_ptr);
    }   // if

    return;

}   // WorkTask::~WorkTask


void
WorkTask::operator()()
{
    // call the DoWork() method defined by the subclass
    basho::async_nif::work_result result = DoWork();
    if (result.is_set())
    {
        ErlNifPid pid;
        if(0 != enif_get_local_pid(this->local_env(), this->pid(), &pid))
        {
            /* Assemble a notification of the following form:
               { PID CallerHandle, ERL_NIF_TERM result } */
            ERL_NIF_TERM result_tuple = enif_make_tuple2(this->local_env(),
                                                         this->caller_ref(),
                                                         result.result());

            enif_send(0, &pid, this->local_env(), result_tuple);
        }
    }
}


/**
 * OpenTask functions
 */

OpenTask::OpenTask(
    ErlNifEnv* caller_env,
    ERL_NIF_TERM& _caller_ref,
    const std::string& db_name_,
    leveldb::Options *open_options_)
    : WorkTask(caller_env, _caller_ref),
    db_name(db_name_), open_options(open_options_)
{
}   // OpenTask::OpenTask


work_result
OpenTask::DoWork()
{
    void * db_ptr_ptr;
    leveldb::DB *db(0);

    leveldb::Status status = leveldb::DB::Open(*open_options, db_name, &db);

    if(!status.ok())
        return error_tuple(local_env(), ATOM_ERROR_DB_OPEN, status);

    db_ptr_ptr=DbObject::CreateDbObject(db, open_options);

    // create a resource reference to send erlang
    ERL_NIF_TERM result = enif_make_resource(local_env(), db_ptr_ptr);

    // clear the automatic reference from enif_alloc_resource in CreateDbObject
    enif_release_resource(db_ptr_ptr);

    return work_result(local_env(), ATOM_OK, result);

}   // OpenTask::DoWork()

/**
 * WriteTask functions
 */

WriteTask::WriteTask(ErlNifEnv* _owner_env, ERL_NIF_TERM _caller_ref,
                     DbObjectPtr_t & _db_handle,
                     leveldb::WriteBatch* _batch,
                     leveldb::WriteOptions* _options)
    : WorkTask(_owner_env, _caller_ref, _db_handle),
      batch(_batch),
      options(_options)
{}
<<<<<<< HEAD
    
=======

>>>>>>> 32f47c8e
WriteTask::~WriteTask()
{
    delete batch;
    delete options;
}
<<<<<<< HEAD
    
work_result 
WriteTask::DoWork()
{
    leveldb::Status status = m_DbPtr->m_Db->Write(*options, batch);
    
    return (status.ok() ? work_result(ATOM_OK) : work_result(local_env(), ATOM_ERROR_DB_WRITE, status));
}

/**
 * GetTask functions
 */

GetTask::GetTask(ErlNifEnv *_caller_env,
                 ERL_NIF_TERM _caller_ref,
                 DbObjectPtr_t & _db_handle,
                 ERL_NIF_TERM _key_term,
                 leveldb::ReadOptions &_options)
    : WorkTask(_caller_env, _caller_ref, _db_handle),
      options(_options)
{
    ErlNifBinary key;
    
    enif_inspect_binary(_caller_env, _key_term, &key);
    m_Key.assign((const char *)key.data, key.size);
}

GetTask::~GetTask() {}

work_result 
GetTask::DoWork()
{
    ERL_NIF_TERM value_bin;
    BinaryValue value(local_env(), value_bin);
    leveldb::Slice key_slice(m_Key);
    
    leveldb::Status status = m_DbPtr->m_Db->Get(options, key_slice, &value);
    
    if(!status.ok()){
        if ( status.IsNotFound() )
            return work_result(ATOM_NOT_FOUND);
        else
            return work_result(local_env(), ATOM_ERROR, status);
    }

    return work_result(local_env(), ATOM_OK, value_bin);
}

/**
 * IterTask functions
 */

IterTask::IterTask(ErlNifEnv *_caller_env,
                   ERL_NIF_TERM _caller_ref,
                   DbObjectPtr_t & _db_handle,
                   const bool _keys_only,
                   leveldb::ReadOptions &_options)
    : WorkTask(_caller_env, _caller_ref, _db_handle),
      keys_only(_keys_only), options(_options)
{}

IterTask::~IterTask() {}

work_result 
IterTask::DoWork()
{
    ItrObject * itr_ptr=0;
    void * itr_ptr_ptr=0;

    // NOTE: transferring ownership of options to ItrObject
    itr_ptr_ptr=ItrObject::CreateItrObject(m_DbPtr, keys_only, options);

    // Copy caller_ref to reuse in future iterator_move calls
    itr_ptr=((ItrObjErlang*)itr_ptr_ptr)->m_ItrPtr;
    itr_ptr->itr_ref_env = enif_alloc_env();
    itr_ptr->itr_ref = enif_make_copy(itr_ptr->itr_ref_env, caller_ref());

    ERL_NIF_TERM result = enif_make_resource(local_env(), itr_ptr_ptr);

    // release reference created during CreateItrObject()
    enif_release_resource(itr_ptr_ptr);

=======

work_result
WriteTask::DoWork()
{
    leveldb::Status status = m_DbPtr->m_Db->Write(*options, batch);

    return (status.ok() ? work_result(ATOM_OK) : work_result(local_env(), ATOM_ERROR_DB_WRITE, status));
}

/**
 * GetTask functions
 */

GetTask::GetTask(ErlNifEnv *_caller_env,
                 ERL_NIF_TERM _caller_ref,
                 DbObjectPtr_t & _db_handle,
                 ERL_NIF_TERM _key_term,
                 leveldb::ReadOptions &_options)
    : WorkTask(_caller_env, _caller_ref, _db_handle),
      options(_options)
{
    ErlNifBinary key;

    enif_inspect_binary(_caller_env, _key_term, &key);
    m_Key.assign((const char *)key.data, key.size);
}

GetTask::~GetTask() {}

work_result
GetTask::DoWork()
{
    ERL_NIF_TERM value_bin;
    BinaryValue value(local_env(), value_bin);
    leveldb::Slice key_slice(m_Key);

    leveldb::Status status = m_DbPtr->m_Db->Get(options, key_slice, &value);

    if(!status.ok()){
        if ( status.IsNotFound() )
            return work_result(ATOM_NOT_FOUND);
        else
            return work_result(local_env(), ATOM_ERROR, status);
    }

    return work_result(local_env(), ATOM_OK, value_bin);
}

/**
 * IterTask functions
 */

IterTask::IterTask(ErlNifEnv *_caller_env,
                   ERL_NIF_TERM _caller_ref,
                   DbObjectPtr_t & _db_handle,
                   const bool _keys_only,
                   leveldb::ReadOptions &_options)
    : WorkTask(_caller_env, _caller_ref, _db_handle),
      keys_only(_keys_only), options(_options)
{}

IterTask::~IterTask() {}

work_result
IterTask::DoWork()
{
    ItrObject * itr_ptr=0;
    void * itr_ptr_ptr=0;

    // NOTE: transferring ownership of options to ItrObject
    itr_ptr_ptr=ItrObject::CreateItrObject(m_DbPtr, keys_only, options);

    // Copy caller_ref to reuse in future iterator_move calls
    itr_ptr=((ItrObjErlang*)itr_ptr_ptr)->m_ItrPtr;
    itr_ptr->itr_ref_env = enif_alloc_env();
    itr_ptr->itr_ref = enif_make_copy(itr_ptr->itr_ref_env, caller_ref());

    ERL_NIF_TERM result = enif_make_resource(local_env(), itr_ptr_ptr);

    // release reference created during CreateItrObject()
    enif_release_resource(itr_ptr_ptr);

>>>>>>> 32f47c8e
    return work_result(local_env(), ATOM_OK, result);
}   // operator()

/**
 * MoveTask functions
 */

// Constructor with no seek target:

MoveTask::MoveTask(ErlNifEnv *_caller_env, ERL_NIF_TERM _caller_ref,
                   ItrObjectPtr_t & Iter, action_t& _action)
        : WorkTask(NULL, _caller_ref, Iter->m_DbPtr),
        m_Itr(Iter), action(_action)
{
    // special case construction
    local_env_=NULL;
    enif_self(_caller_env, &local_pid);
}

// Constructor with seek target:

MoveTask::MoveTask(ErlNifEnv *_caller_env, ERL_NIF_TERM _caller_ref,
                   ItrObjectPtr_t & Iter, action_t& _action,
                   std::string& _seek_target)
    : WorkTask(NULL, _caller_ref, Iter->m_DbPtr),
      m_Itr(Iter), action(_action),
      seek_target(_seek_target)
{
    // special case construction
    local_env_=NULL;
    enif_self(_caller_env, &local_pid);
}

MoveTask::~MoveTask() {};

work_result
MoveTask::DoWork()
{
    leveldb::Iterator* itr;

    itr=m_Itr->m_Wrap.get();

//
// race condition of prefetch clearing db iterator while
//  async_iterator_move looking at it.
//
    
    // iterator_refresh operation
    if (m_Itr->m_Wrap.m_Options.iterator_refresh && m_Itr->m_Wrap.m_StillUse)
    {
        struct timeval tv;

        gettimeofday(&tv, NULL);

        if (m_Itr->m_Wrap.m_IteratorStale < tv.tv_sec || NULL==itr)
        {
            m_Itr->m_Wrap.RebuildIterator();
            itr=m_Itr->m_Wrap.get();

            // recover position
            if (NULL!=itr && 0!=m_Itr->m_Wrap.m_RecentKey.size())
            {
                leveldb::Slice key_slice(m_Itr->m_Wrap.m_RecentKey);

                itr->Seek(key_slice);
                m_Itr->m_Wrap.m_StillUse=itr->Valid();
                if (!m_Itr->m_Wrap.m_StillUse)
                {
                    itr=NULL;
                    m_Itr->m_Wrap.PurgeIterator();
                }   // if
            }   // if
        }   // if
    }   // if

    // back to normal operation
    if(NULL == itr)
        return work_result(local_env(), ATOM_ERROR, ATOM_ITERATOR_CLOSED);

    switch(action)
    {
        case FIRST: itr->SeekToFirst(); break;

        case LAST:  itr->SeekToLast();  break;

        case PREFETCH:
        case PREFETCH_STOP:
        case NEXT:  if(itr->Valid()) itr->Next(); break;

        case PREV:  if(itr->Valid()) itr->Prev(); break;

        case SEEK:
        {
            leveldb::Slice key_slice(seek_target);

            itr->Seek(key_slice);
            break;
        }   // case

        default:
            // JFW: note: *not* { ERROR, badarg() } here-- we want the exception:
            // JDB: note: We can't send an exception as a message. It crashes Erlang.
            //            Changing to be {error, badarg}.
            return work_result(local_env(), ATOM_ERROR, ATOM_BADARG);
            break;

    }   // switch

    // set state for Erlang side to read
    m_Itr->m_Wrap.SetValid(itr->Valid());

    // Post processing before telling the world the results
    //  (while only one thread might be looking at objects)
    if (m_Itr->m_Wrap.m_Options.iterator_refresh)
    {
        if (itr->Valid())
        {
            m_Itr->m_Wrap.m_RecentKey.assign(itr->key().data(), itr->key().size());
        }   // if
        else if (PREFETCH_STOP!=action)
        {
            // release iterator now, not later
            m_Itr->m_Wrap.m_StillUse=false;
            m_Itr->m_Wrap.PurgeIterator();
            itr=NULL;
        }   // else
    }   // if

    // debug syslog(LOG_ERR, "                     MoveItem::DoWork() %d, %d, %d",
    //              action, m_Itr->m_Wrap.m_StillUse, m_Itr->m_Wrap.m_HandoffAtomic);

    // who got back first, us or the erlang loop
    if (leveldb::compare_and_swap(&m_Itr->m_Wrap.m_HandoffAtomic, 0, 1))
    {
        // this is prefetch of next iteration.  It returned faster than actual
        //  request to retrieve it.  Stop and wait for erlang to catch up.
        //  (even if this result is an Invalid() )
    }   // if
    else
    {
        // setup next race for the response
        m_Itr->m_Wrap.m_HandoffAtomic=0;

        if(NULL!=itr && itr->Valid())
        {
            if (PREFETCH==action && m_Itr->m_Wrap.m_PrefetchStarted)
                m_ResubmitWork=true;

            // erlang is waiting, send message
            if(m_Itr->keys_only)
                return work_result(local_env(), ATOM_OK, slice_to_binary(local_env(), itr->key()));

            return work_result(local_env(), ATOM_OK,
                               slice_to_binary(local_env(), itr->key()),
                               slice_to_binary(local_env(), itr->value()));
        }   // if
        else
        {
            // using compare_and_swap as a hardware locking "set to false"
            //  (a little heavy handed, but not executed often)
            leveldb::compare_and_swap(&m_Itr->m_Wrap.m_PrefetchStarted, (int)true, (int)false);
            return work_result(local_env(), ATOM_ERROR, ATOM_INVALID_ITERATOR);
        }   // else

    }   // else

    return(work_result());
}


ErlNifEnv *
MoveTask::local_env()
{
    if (NULL==local_env_)
        local_env_ = enif_alloc_env();

    if (!terms_set)
    {
        caller_ref_term = enif_make_copy(local_env_, m_Itr->itr_ref);
        caller_pid_term = enif_make_pid(local_env_, &local_pid);
        terms_set=true;
    }   // if

    return(local_env_);

}   // MoveTask::local_env


void
MoveTask::recycle()
{
    // test for race condition of simultaneous delete & recycle
    if (1<RefInc())
    {
        if (NULL!=local_env_)
            enif_clear_env(local_env_);

        terms_set=false;
        m_ResubmitWork=false;

        // only do this in non-race condition
        RefDec();
    }   // if
    else
    {
        // touch NOTHING
    }   // else

}   // MoveTask::recycle

/**
 * CloseTask functions
 */

CloseTask::CloseTask(ErlNifEnv* _owner_env, ERL_NIF_TERM _caller_ref,
                     DbObjectPtr_t & _db_handle)
    : WorkTask(_owner_env, _caller_ref, _db_handle)
{}

CloseTask::~CloseTask()
{
}

<<<<<<< HEAD
work_result 
CloseTask::DoWork()
{
    DbObject * db_ptr;
    
    // get db pointer then clear reference count to it
    db_ptr=m_DbPtr.get();
    m_DbPtr.assign(NULL);
    
=======
work_result
CloseTask::DoWork()
{
    DbObject * db_ptr;

    // get db pointer then clear reference count to it
    db_ptr=m_DbPtr.get();
    m_DbPtr.assign(NULL);

>>>>>>> 32f47c8e
    if (NULL!=db_ptr)
    {
        // set closing flag, this is blocking
        db_ptr->InitiateCloseRequest();
<<<<<<< HEAD
        
        // db_ptr no longer valid
        db_ptr=NULL;
        
=======

        // db_ptr no longer valid
        db_ptr=NULL;

>>>>>>> 32f47c8e
        return(work_result(ATOM_OK));
    }   // if
    else
    {
        return work_result(local_env(), ATOM_ERROR, ATOM_BADARG);
    }   // else
}

/**
 * ItrCloseTask functions
 */

ItrCloseTask::ItrCloseTask(ErlNifEnv* _owner_env, ERL_NIF_TERM _caller_ref,
                           ItrObjectPtr_t & _itr_handle)
    : WorkTask(_owner_env, _caller_ref),
      m_ItrPtr(_itr_handle)
{}

ItrCloseTask::~ItrCloseTask()
{
}

<<<<<<< HEAD
work_result 
ItrCloseTask::DoWork()
{
    ItrObject * itr_ptr;
    
    // get iterator pointer then clear reference count to it
    itr_ptr=m_ItrPtr.get();
    m_ItrPtr.assign(NULL);
    
=======
work_result
ItrCloseTask::DoWork()
{
    ItrObject * itr_ptr;

    // get iterator pointer then clear reference count to it
    itr_ptr=m_ItrPtr.get();
    m_ItrPtr.assign(NULL);

>>>>>>> 32f47c8e
    if (NULL!=itr_ptr)
    {
        // set closing flag, this is blocking
        itr_ptr->InitiateCloseRequest();
<<<<<<< HEAD
        
        // itr_ptr no longer valid
        itr_ptr=NULL;
        
        return(work_result(ATOM_OK));
//            return(work_result());  // no message
=======

        // itr_ptr no longer valid
        itr_ptr=NULL;

        return(work_result(ATOM_OK));
>>>>>>> 32f47c8e
    }   // if
    else
    {
        return work_result(local_env(), ATOM_ERROR, ATOM_BADARG);
<<<<<<< HEAD
//            return(work_result());  // no message
=======
>>>>>>> 32f47c8e
    }   // else
}

/**
 * DestroyTask functions
 */

DestroyTask::DestroyTask(
    ErlNifEnv* caller_env,
    ERL_NIF_TERM& _caller_ref,
    const std::string& db_name_,
    leveldb::Options *open_options_)
    : WorkTask(caller_env, _caller_ref),
    db_name(db_name_), open_options(open_options_)
{
}   // DestroyTask::DestroyTask


work_result
DestroyTask::DoWork()
{
    leveldb::Status status = leveldb::DestroyDB(db_name, *open_options);

    if(!status.ok())
        return error_tuple(local_env(), ATOM_ERROR_DB_DESTROY, status);

    return work_result(ATOM_OK);

}   // DestroyTask::DoWork()

/**
 * RangeScanOptions functions
 */
RangeScanOptions::RangeScanOptions() : 
    max_unacked_bytes(10 * 1024 * 1024), 
    low_bytes(2 * 1024 * 1024),
    max_batch_bytes(1 * 1024 * 1024),
    limit(0),
    start_inclusive(true), 
    end_inclusive(false), 
    fill_cache(false), 
    verify_checksums(true), 
    env_(0), 
    useRangeFilter_(false) {};

RangeScanOptions::~RangeScanOptions() {};
    
//------------------------------------------------------------
// Sanity-check filter options
//------------------------------------------------------------

void RangeScanOptions::checkOptions() {}

/**
 * RangeScanTask::SyncObject
 */

RangeScanTask::SyncObject::SyncObject(const RangeScanOptions & opts)
  : max_bytes_(opts.max_unacked_bytes), 
    low_bytes_(opts.low_bytes),
    num_bytes_(0),
    producer_sleeping_(false), pending_signal_(false), consumer_dead_(false),
    crossed_under_max_(false), mutex_(NULL), cond_(NULL)
{
    mutex_ = enif_mutex_create(0);
    cond_  = enif_cond_create(0);
}

RangeScanTask::SyncObject::~SyncObject()
{
    enif_mutex_destroy(mutex_);
    enif_cond_destroy(cond_);
}

void RangeScanTask::SyncObject::AddBytes(uint32_t n)
{
    uint32_t num_bytes = leveldb::add_and_fetch(&num_bytes_, n);
    // Block if buffer full.
    if (num_bytes >= max_bytes_) {
        enif_mutex_lock(mutex_);
        if (!consumer_dead_ && !pending_signal_) {
            producer_sleeping_ = true;
            while (producer_sleeping_) {
                enif_cond_wait(cond_, mutex_);
            }
        }
        if (pending_signal_)
            pending_signal_ = false;
        enif_mutex_unlock(mutex_);
    }
}

bool RangeScanTask::SyncObject::AckBytesRet(uint32_t n)
{
    uint32_t num_bytes = leveldb::sub_and_fetch(&num_bytes_, n);
    bool ret;
    
    const bool is_reack = n == 0;
    const bool is_under_max = num_bytes < max_bytes_;
    const bool was_over_max = num_bytes_ + n >= max_bytes_;
    const bool went_under_max = is_under_max && was_over_max;

    if (went_under_max || is_reack) {
        enif_mutex_lock(mutex_);
        if (producer_sleeping_) {
            producer_sleeping_ = false;
            enif_cond_signal(cond_);
            ret = false;
        } else {
            // Producer crossed the threshold, but we caught it before it 
            // blocked. Pending a cond signal to wake it when it does.
            pending_signal_ = true;
            ret = true;
        }
        enif_mutex_unlock(mutex_);
    } else 
        ret = false;

    return ret;
}

void RangeScanTask::SyncObject::AckBytes(uint32_t n)
{
    uint32_t num_bytes = leveldb::sub_and_fetch(&num_bytes_, n);
    
    if (num_bytes < max_bytes_ && num_bytes_ + n >= max_bytes_)
        crossed_under_max_ = true;
    
    // Detect if at some point buffer was full, but now we have
    // acked enough bytes to go under the low watermark.
    if (crossed_under_max_ && num_bytes < low_bytes_) {
        crossed_under_max_ = false;
        enif_mutex_lock(mutex_);
        if (producer_sleeping_) {
            producer_sleeping_ = false;
            enif_cond_signal(cond_);
        } else {
            pending_signal_ = true;
        }
        enif_mutex_unlock(mutex_);
    }
}

void RangeScanTask::SyncObject::MarkConsumerDead() {
    enif_mutex_lock(mutex_);
    consumer_dead_ = true;
    if (producer_sleeping_) {
        producer_sleeping_ = false;
        enif_cond_signal(cond_);
    }
    enif_mutex_unlock(mutex_);
}

bool RangeScanTask::SyncObject::IsConsumerDead() const {
    return consumer_dead_;
}

/**
 * RangeScanTask
 */
RangeScanTask::RangeScanTask(ErlNifEnv * caller_env,
                             ERL_NIF_TERM caller_ref,
                             DbObjectPtr_t & db_handle,
                             const std::string & start_key,
                             const std::string * end_key,
                             RangeScanOptions & options,
                             SyncObject * sync_obj)
  : WorkTask(caller_env, caller_ref, db_handle),
    options_(options),
    start_key_(start_key),
    has_end_key_(bool(end_key)),
    sync_obj_(sync_obj),
    range_filter_(0),
    extractor_(0)
{
    //------------------------------------------------------------
    // Sanity checks
    //------------------------------------------------------------
    
    if(options_.useRangeFilter_) {

        //------------------------------------------------------------
        // The code allows for individual filter conditions to be bad,
        // i.e., conditions that reference fields that don't exist, or
        // compare field values to constants of the wrong type.
        //
        // If throwIfBadFilter is set to true, these are treated as fatal
        // errors, halting execution of the loop.
        // 
        // If on the other hand, throwIfBadFilter is set to false, bad
        // filter conditions are ignored (always true), and the rest of
        // the filter will be evaluated anyway
        //------------------------------------------------------------

        bool throwIfBadFilter = true;

        range_filter_ = parse_range_filter_opts(options_.env_, 
                                                options_.rangeFilterSpec_, 
                                                extractorMap_, throwIfBadFilter);
    }
    
    if(!sync_obj_) {
        ThrowRuntimeError("Constructor was called with NULL SyncObject pointer");
    }
    
    if (end_key) {
        end_key_ = *end_key;
    }
    
    sync_obj_->RefInc();
}

RangeScanTask::~RangeScanTask()
{
    if(range_filter_) {
        delete range_filter_;
        range_filter_ = 0;
    }

    sync_obj_->RefDec();

    // NB: extractor_ is now just a temp pointer to the extractor for the
    // current data record, and is managed by extractorMap_
}

void RangeScanTask::sendMsg(ErlNifEnv * msg_env, ERL_NIF_TERM atom, ErlNifPid pid)
{
    if(!sync_obj_->IsConsumerDead()) {
        ERL_NIF_TERM ref_copy = enif_make_copy(msg_env, caller_ref_term);
        ERL_NIF_TERM msg      = enif_make_tuple2(msg_env, atom, ref_copy);
        
        enif_send(NULL, &pid, msg_env, msg);
    }
}

void RangeScanTask::sendMsg(ErlNifEnv * msg_env, ERL_NIF_TERM atom, ErlNifPid pid, std::string msg)
{
    if(!sync_obj_->IsConsumerDead()) {
        ERL_NIF_TERM ref_copy = enif_make_copy(msg_env, caller_ref_term);
        ERL_NIF_TERM msg_str  = enif_make_string(msg_env, msg.c_str(), ERL_NIF_LATIN1);
        ERL_NIF_TERM msg      = enif_make_tuple3(msg_env, atom, ref_copy, msg_str);
        
        enif_send(NULL, &pid, msg_env, msg);
    }
}

void RangeScanTask::send_streaming_batch(ErlNifPid * pid, ErlNifEnv * msg_env, ERL_NIF_TERM ref_term,
                                         ErlNifBinary * bin) 
{
    // Binary now owned. No need to release it.

    ERL_NIF_TERM bin_term = enif_make_binary(msg_env, bin);
    ERL_NIF_TERM local_ref = enif_make_copy(msg_env, ref_term);
    ERL_NIF_TERM msg =
        enif_make_tuple3(msg_env, ATOM_STREAMING_BATCH, local_ref, bin_term);
    enif_send(NULL, pid, msg_env, msg);
    enif_clear_env(msg_env);
}

int RangeScanTask::VarintLength(uint64_t v) 
{
    int len = 1;
    while (v >= 128) {
        v >>= 7;
        len++;
    }
    return len;
}

char* RangeScanTask::EncodeVarint64(char* dst, uint64_t v) 
{
    static const uint64_t B = 128;
    unsigned char* ptr = reinterpret_cast<unsigned char*>(dst);
    while (v >= B) {
        *(ptr++) = (v & (B-1)) | B;
        v >>= 7;
    }
    *(ptr++) = static_cast<unsigned char>(v);
    return reinterpret_cast<char*>(ptr);
}

/**.......................................................................
 * Perform range-scan work, with optional filtering
 */
work_result RangeScanTask::DoWork()
{
    ErlNifEnv* env     = local_env_;
    ErlNifEnv* msg_env = enif_alloc_env();

    leveldb::ReadOptions read_options;

    read_options.fill_cache = options_.fill_cache;
    read_options.verify_checksums = options_.verify_checksums;

    std::auto_ptr<leveldb::Iterator> iter(m_DbPtr->m_Db->NewIterator(read_options));
    const leveldb::Comparator* cmp = m_DbPtr->m_DbOptions->comparator;

    const leveldb::Slice skey_slice(start_key_);
    const leveldb::Slice ekey_slice(end_key_);

    iter->Seek(skey_slice);

    ErlNifPid pid;
    enif_get_local_pid(env, caller_pid_term, &pid);

    ErlNifBinary bin;
    bool binaryAllocated = false;

    const size_t initial_bin_size = size_t(options_.max_batch_bytes * 1.1);
    size_t out_offset = 0;
    size_t num_read   = 0;

    //------------------------------------------------------------
    // Skip if not including first key and first key exists
    //------------------------------------------------------------

    if (!options_.start_inclusive
        && iter->Valid()
        && cmp->Compare(iter->key(), skey_slice) == 0) {
        iter->Next();
    }

    while (!sync_obj_->IsConsumerDead()) {

        //------------------------------------------------------------
        // If reached end (iter invalid) or we've reached the
        // specified limit on number of items (options_.limit), or the
        // current key is past end key, send the batch and break out of the loop
        //------------------------------------------------------------
  
        if (!iter->Valid()
            || (options_.limit > 0 && num_read >= options_.limit)
            || (has_end_key_ &&
                (options_.end_inclusive ?
                 cmp->Compare(iter->key(), ekey_slice) > 0 :
                 cmp->Compare(iter->key(), ekey_slice) >= 0
                ))) {

            // If data are present in the batch (ie, out_offset != 0),
            // send the batch now

            if (out_offset) {
            
                // Shrink it to final size.

                if (out_offset != bin.size)
                    enif_realloc_binary(&bin, out_offset);

                send_streaming_batch(&pid, msg_env, caller_ref_term, &bin);
                out_offset = 0;
            }

            break;
        }

        //------------------------------------------------------------
        // Else keep going; shove the next entry in the batch, but
        // only if it passes any user-specified filter.  We default to
        // filter_passed = true, in case we are not using a filter,
        // which will cause all keys to be returned
        //------------------------------------------------------------

        leveldb::Slice key   = iter->key();
        leveldb::Slice value = iter->value();

        bool filter_passed = true;

        //------------------------------------------------------------
        // If we are using a filter, evaluate it here
        //------------------------------------------------------------

        if(options_.useRangeFilter_) {

            try {

                //------------------------------------------------------------
                // Now extract relevant fields of this object prior to
                // evaluating the filter. We check if the range filter is
                // non-NULL, because passing a filter specification that
                // refers to invalid fields can result in a NULL
                // expression tree.  In this case, we don't bother
                // extracting the data or evaluating the filter
                //------------------------------------------------------------

                if(range_filter_) {

                    //------------------------------------------------------------
                    // Also check if the key can be parsed.
                    //
                    // Since TS-encoded and non-TS-encoded data can NOT be
                    // interleaved, we are throwing if the riak object contents
                    // can not be parsed.
                    //------------------------------------------------------------

                    unsigned char encMagic=0;

                    if(Extractor::riakObjectContentsCanBeParsed(value.data(), value.size(), encMagic)) {

                        // Point extractor_ to the right extractor for
                        // this data record.  (We don't have to check
                        // that it exists in the map because
                        // riakObjectContentsCanBeParsed() would have
                        // returned false if it didn't)

                        extractor_ = extractorMap_.extractorNoCheck(encMagic);

                        // And extract the field values that will be
                        // evaluated against the filter

                        extractor_->extractRiakObject(value.data(), value.size(), range_filter_);
                        
                        //------------------------------------------------------------
                        // Now evaluate the filter, but only if we have a valid filter
                        //------------------------------------------------------------
                        
                        filter_passed = range_filter_->evaluate();

                    } else {
                        ThrowRuntimeError("range_filter set, but couldn't parse riak object");
                    }
                }

                //------------------------------------------------------------
                // Trap errors thrown during filter parsing or value
                // extraction, and propagate to erlang
                //------------------------------------------------------------
                
            } catch(std::runtime_error& err) {

                std::ostringstream os;

                // Attempt to format the key as a human-readable
                // string.  This would make the error message more
                // useful, if it were ever allowed to propagate up to
                // the user by the erlang layer.
                
                os << err.what() << std::endl << "While processing key: " 
                   << ErlUtil::formatAsString((unsigned char*)key.data(), key.size());

                sendMsg(msg_env, ATOM_STREAMING_ERROR, pid, os.str());

                if(binaryAllocated)
                    enif_release_binary(&bin);

                enif_free_env(msg_env);

                return work_result(local_env(), ATOM_ERROR, ATOM_STREAMING_ERROR);
            }
            
        }

        if (filter_passed) {
          
            const size_t ksz = key.size();
            const size_t vsz = value.size();

            const size_t ksz_sz = VarintLength(ksz);
            const size_t vsz_sz = VarintLength(vsz);

            const size_t esz = ksz + ksz_sz + vsz + vsz_sz;
            const size_t next_offset = out_offset + esz;

            // Allocate the output data array if this is the first data
            // (i.e., if out_offset == 0)

            if(out_offset == 0) {
                enif_alloc_binary(initial_bin_size, &bin);
                binaryAllocated = true;
            }

            //------------------------------------------------------------
            // If we need more space, allocate it exactly since that means we
            // reached the batch max anyway and will send it right away
            //------------------------------------------------------------

            if(next_offset > bin.size)
                enif_realloc_binary(&bin, next_offset);

            char * const out = (char*)bin.data + out_offset;

            EncodeVarint64(out, ksz);
            memcpy(out + ksz_sz, key.data(), ksz);

            EncodeVarint64(out + ksz_sz + ksz, vsz);
            memcpy(out + ksz_sz + ksz + vsz_sz, value.data(), vsz);

            out_offset = next_offset;
            
            //------------------------------------------------------------
            // If we've reached the maximum number of bytes to include in
            // the batch, possibly shrink the binary and send it
            //------------------------------------------------------------

            if(out_offset >= options_.max_batch_bytes) {

                if(out_offset != bin.size)
                    enif_realloc_binary(&bin, out_offset);

                send_streaming_batch(&pid, msg_env, caller_ref_term, &bin);

                // Maybe block if max reached.

                sync_obj_->AddBytes(out_offset);

                out_offset = 0;
            }

            //------------------------------------------------------------
            // Increment the number of keys read and step to the next
            // key
            //------------------------------------------------------------

            ++num_read;

        } else {
            //    COUT("Filter DIDN'T pass");
        }

        iter->Next();
    }

    //------------------------------------------------------------
    // If exiting the work loop, send a streaming_end message to any
    // waiting erlang threads
    //------------------------------------------------------------

    sendMsg(msg_env, ATOM_STREAMING_END, pid);

    if(binaryAllocated)
        enif_release_binary(&bin);

    enif_free_env(msg_env);

    return work_result();

}   // RangeScanTask::operator()

ErlNifResourceType * RangeScanTask::sync_handle_resource_ = NULL;

void RangeScanTask::CreateSyncHandleType(ErlNifEnv * env)
{
    ErlNifResourceFlags flags = (ErlNifResourceFlags)(ERL_NIF_RT_CREATE
                                                      | ERL_NIF_RT_TAKEOVER);
    sync_handle_resource_ =
        enif_open_resource_type(env, NULL, "eleveldb_range_scan_sync_handle",
                                &RangeScanTask::SyncHandleResourceCleanup,
                                flags, NULL);
    return;
}

RangeScanTask::SyncHandle *
RangeScanTask::CreateSyncHandle(const RangeScanOptions & options)
{
    SyncObject * sync_obj = new SyncObject(options);
    sync_obj->RefInc();
    SyncHandle * handle =
        (SyncHandle*)enif_alloc_resource(sync_handle_resource_,
                                         sizeof(SyncHandle));
    handle->sync_obj_ = sync_obj;
    return handle;
}

RangeScanTask::SyncHandle *
RangeScanTask::RetrieveSyncHandle(ErlNifEnv * env, ERL_NIF_TERM term)
{
    void * resource_ptr;
    if (enif_get_resource(env, term, sync_handle_resource_, &resource_ptr))
        return (SyncHandle *)resource_ptr;
    return NULL;
}

void RangeScanTask::SyncHandleResourceCleanup(ErlNifEnv * env, void * arg)
{
    SyncHandle * handle = (SyncHandle*)arg;
    if (handle->sync_obj_) {
        handle->sync_obj_->MarkConsumerDead();
        handle->sync_obj_->RefDec();
        handle->sync_obj_ = NULL;
    }
}


} // namespace eleveldb

<|MERGE_RESOLUTION|>--- conflicted
+++ resolved
@@ -196,23 +196,18 @@
       batch(_batch),
       options(_options)
 {}
-<<<<<<< HEAD
-    
-=======
-
->>>>>>> 32f47c8e
+
 WriteTask::~WriteTask()
 {
     delete batch;
     delete options;
 }
-<<<<<<< HEAD
-    
-work_result 
+
+work_result
 WriteTask::DoWork()
 {
     leveldb::Status status = m_DbPtr->m_Db->Write(*options, batch);
-    
+
     return (status.ok() ? work_result(ATOM_OK) : work_result(local_env(), ATOM_ERROR_DB_WRITE, status));
 }
 
@@ -229,22 +224,22 @@
       options(_options)
 {
     ErlNifBinary key;
-    
+
     enif_inspect_binary(_caller_env, _key_term, &key);
     m_Key.assign((const char *)key.data, key.size);
 }
 
 GetTask::~GetTask() {}
 
-work_result 
+work_result
 GetTask::DoWork()
 {
     ERL_NIF_TERM value_bin;
     BinaryValue value(local_env(), value_bin);
     leveldb::Slice key_slice(m_Key);
-    
+
     leveldb::Status status = m_DbPtr->m_Db->Get(options, key_slice, &value);
-    
+
     if(!status.ok()){
         if ( status.IsNotFound() )
             return work_result(ATOM_NOT_FOUND);
@@ -270,7 +265,7 @@
 
 IterTask::~IterTask() {}
 
-work_result 
+work_result
 IterTask::DoWork()
 {
     ItrObject * itr_ptr=0;
@@ -289,90 +284,6 @@
     // release reference created during CreateItrObject()
     enif_release_resource(itr_ptr_ptr);
 
-=======
-
-work_result
-WriteTask::DoWork()
-{
-    leveldb::Status status = m_DbPtr->m_Db->Write(*options, batch);
-
-    return (status.ok() ? work_result(ATOM_OK) : work_result(local_env(), ATOM_ERROR_DB_WRITE, status));
-}
-
-/**
- * GetTask functions
- */
-
-GetTask::GetTask(ErlNifEnv *_caller_env,
-                 ERL_NIF_TERM _caller_ref,
-                 DbObjectPtr_t & _db_handle,
-                 ERL_NIF_TERM _key_term,
-                 leveldb::ReadOptions &_options)
-    : WorkTask(_caller_env, _caller_ref, _db_handle),
-      options(_options)
-{
-    ErlNifBinary key;
-
-    enif_inspect_binary(_caller_env, _key_term, &key);
-    m_Key.assign((const char *)key.data, key.size);
-}
-
-GetTask::~GetTask() {}
-
-work_result
-GetTask::DoWork()
-{
-    ERL_NIF_TERM value_bin;
-    BinaryValue value(local_env(), value_bin);
-    leveldb::Slice key_slice(m_Key);
-
-    leveldb::Status status = m_DbPtr->m_Db->Get(options, key_slice, &value);
-
-    if(!status.ok()){
-        if ( status.IsNotFound() )
-            return work_result(ATOM_NOT_FOUND);
-        else
-            return work_result(local_env(), ATOM_ERROR, status);
-    }
-
-    return work_result(local_env(), ATOM_OK, value_bin);
-}
-
-/**
- * IterTask functions
- */
-
-IterTask::IterTask(ErlNifEnv *_caller_env,
-                   ERL_NIF_TERM _caller_ref,
-                   DbObjectPtr_t & _db_handle,
-                   const bool _keys_only,
-                   leveldb::ReadOptions &_options)
-    : WorkTask(_caller_env, _caller_ref, _db_handle),
-      keys_only(_keys_only), options(_options)
-{}
-
-IterTask::~IterTask() {}
-
-work_result
-IterTask::DoWork()
-{
-    ItrObject * itr_ptr=0;
-    void * itr_ptr_ptr=0;
-
-    // NOTE: transferring ownership of options to ItrObject
-    itr_ptr_ptr=ItrObject::CreateItrObject(m_DbPtr, keys_only, options);
-
-    // Copy caller_ref to reuse in future iterator_move calls
-    itr_ptr=((ItrObjErlang*)itr_ptr_ptr)->m_ItrPtr;
-    itr_ptr->itr_ref_env = enif_alloc_env();
-    itr_ptr->itr_ref = enif_make_copy(itr_ptr->itr_ref_env, caller_ref());
-
-    ERL_NIF_TERM result = enif_make_resource(local_env(), itr_ptr_ptr);
-
-    // release reference created during CreateItrObject()
-    enif_release_resource(itr_ptr_ptr);
-
->>>>>>> 32f47c8e
     return work_result(local_env(), ATOM_OK, result);
 }   // operator()
 
@@ -596,42 +507,23 @@
 {
 }
 
-<<<<<<< HEAD
-work_result 
+work_result
 CloseTask::DoWork()
 {
     DbObject * db_ptr;
-    
+
     // get db pointer then clear reference count to it
     db_ptr=m_DbPtr.get();
     m_DbPtr.assign(NULL);
-    
-=======
-work_result
-CloseTask::DoWork()
-{
-    DbObject * db_ptr;
-
-    // get db pointer then clear reference count to it
-    db_ptr=m_DbPtr.get();
-    m_DbPtr.assign(NULL);
-
->>>>>>> 32f47c8e
+
     if (NULL!=db_ptr)
     {
         // set closing flag, this is blocking
         db_ptr->InitiateCloseRequest();
-<<<<<<< HEAD
-        
+
         // db_ptr no longer valid
         db_ptr=NULL;
-        
-=======
-
-        // db_ptr no longer valid
-        db_ptr=NULL;
-
->>>>>>> 32f47c8e
+
         return(work_result(ATOM_OK));
     }   // if
     else
@@ -654,53 +546,28 @@
 {
 }
 
-<<<<<<< HEAD
-work_result 
+work_result
 ItrCloseTask::DoWork()
 {
     ItrObject * itr_ptr;
-    
+
     // get iterator pointer then clear reference count to it
     itr_ptr=m_ItrPtr.get();
     m_ItrPtr.assign(NULL);
-    
-=======
-work_result
-ItrCloseTask::DoWork()
-{
-    ItrObject * itr_ptr;
-
-    // get iterator pointer then clear reference count to it
-    itr_ptr=m_ItrPtr.get();
-    m_ItrPtr.assign(NULL);
-
->>>>>>> 32f47c8e
+
     if (NULL!=itr_ptr)
     {
         // set closing flag, this is blocking
         itr_ptr->InitiateCloseRequest();
-<<<<<<< HEAD
-        
+
         // itr_ptr no longer valid
         itr_ptr=NULL;
-        
+
         return(work_result(ATOM_OK));
-//            return(work_result());  // no message
-=======
-
-        // itr_ptr no longer valid
-        itr_ptr=NULL;
-
-        return(work_result(ATOM_OK));
->>>>>>> 32f47c8e
     }   // if
     else
     {
         return work_result(local_env(), ATOM_ERROR, ATOM_BADARG);
-<<<<<<< HEAD
-//            return(work_result());  // no message
-=======
->>>>>>> 32f47c8e
     }   // else
 }
 
