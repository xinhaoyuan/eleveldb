#!/bin/sh

# /bin/sh on Solaris is not a POSIX compatible shell, but /usr/bin/ksh is.
if [ `uname -s` = 'SunOS' -a "${POSIX_SHELL}" != "true" ]; then
    POSIX_SHELL="true"
    export POSIX_SHELL
    exec /usr/bin/ksh $0 $@
fi
unset POSIX_SHELL # clear it so if we invoke other scripts, they run as ksh as well

<<<<<<< HEAD
LEVELDB_VSN="78e42d1725061a59c454f37b6b1a223d4865b8c0"  # leveldb master May 30, 2013
=======
LEVELDB_VSN="1.3.2"
>>>>>>> 55bdb26a

SNAPPY_VSN="1.0.4"

set -e

if [ `basename $PWD` != "c_src" ]; then
    # originally "pushd c_src" of bash
    # but no need to use directory stack push here
    cd c_src
fi

BASEDIR="$PWD"

# detecting gmake and if exists use it
# if not use make
# (code from github.com/tuncer/re2/c_src/build_deps.sh
which gmake 1>/dev/null 2>/dev/null && MAKE=gmake
MAKE=${MAKE:-make}

# Changed "make" to $MAKE

case "$1" in
    clean)
        rm -rf leveldb system snappy-$SNAPPY_VSN
        ;;

    test)
        export CFLAGS="$CFLAGS -I $BASEDIR/system/include"
        export CXXFLAGS="$CXXFLAGS -I $BASEDIR/system/include"
        export LDFLAGS="$LDFLAGS -L$BASEDIR/system/lib"
        export LD_LIBRARY_PATH="$BASEDIR/system/lib:$LD_LIBRARY_PATH"

        (cd leveldb && $MAKE check)

        ;;

    get-deps)
        if [ ! -d leveldb ]; then
            git clone git://github.com/basho/leveldb
            (cd leveldb && git checkout $LEVELDB_VSN)
        fi
        ;;

    *)
        if [ ! -d snappy-$SNAPPY_VSN ]; then
            tar -xzf snappy-$SNAPPY_VSN.tar.gz
            (cd snappy-$SNAPPY_VSN && ./configure --prefix=$BASEDIR/system --with-pic)
        fi

        (cd snappy-$SNAPPY_VSN && $MAKE && $MAKE install)

        export CFLAGS="$CFLAGS -I $BASEDIR/system/include"
        export CXXFLAGS="$CXXFLAGS -I $BASEDIR/system/include"
        export LDFLAGS="$LDFLAGS -L$BASEDIR/system/lib"
        export LD_LIBRARY_PATH="$BASEDIR/system/lib:$LD_LIBRARY_PATH"

        if [ ! -d leveldb ]; then
            git clone git://github.com/basho/leveldb
            (cd leveldb && git checkout $LEVELDB_VSN)
        fi

        (cd leveldb && $MAKE all)

        ;;
esac<|MERGE_RESOLUTION|>--- conflicted
+++ resolved
@@ -8,11 +8,7 @@
 fi
 unset POSIX_SHELL # clear it so if we invoke other scripts, they run as ksh as well
 
-<<<<<<< HEAD
-LEVELDB_VSN="78e42d1725061a59c454f37b6b1a223d4865b8c0"  # leveldb master May 30, 2013
-=======
-LEVELDB_VSN="1.3.2"
->>>>>>> 55bdb26a
+LEVELDB_VSN="1.4.0"
 
 SNAPPY_VSN="1.0.4"
 
