#!/bin/sh

# /bin/sh on Solaris is not a POSIX compatible shell, but /usr/bin/ksh is.
if [ `uname -s` = 'SunOS' -a "${POSIX_SHELL}" != "true" ]; then
    POSIX_SHELL="true"
    export POSIX_SHELL
    exec /usr/bin/ksh $0 $@
fi
unset POSIX_SHELL # clear it so if we invoke other scripts, they run as ksh as well

<<<<<<< HEAD
LEVELDB_VSN="2.0.10"
=======
LEVELDB_VSN="2.0.15"
>>>>>>> d4502196

SNAPPY_VSN="1.0.4"

set -e

if [ `basename $PWD` != "c_src" ]; then
    # originally "pushd c_src" of bash
    # but no need to use directory stack push here
    cd c_src
fi

BASEDIR="$PWD"

# detecting gmake and if exists use it
# if not use make
# (code from github.com/tuncer/re2/c_src/build_deps.sh
which gmake 1>/dev/null 2>/dev/null && MAKE=gmake
MAKE=${MAKE:-make}

# Changed "make" to $MAKE

case "$1" in
    rm-deps)
        rm -rf leveldb system snappy-$SNAPPY_VSN
        ;;

    clean)
        rm -rf system snappy-$SNAPPY_VSN
        if [ -d leveldb ]; then
            (cd leveldb && $MAKE clean)
        fi
        rm -f ../priv/leveldb_repair ../priv/sst_scan ../priv/sst_rewrite ../priv/perf_dump
        ;;

    test)
        export CFLAGS="$CFLAGS -I $BASEDIR/system/include"
        export CXXFLAGS="$CXXFLAGS -I $BASEDIR/system/include"
        export LDFLAGS="$LDFLAGS -L$BASEDIR/system/lib"
        export LD_LIBRARY_PATH="$BASEDIR/system/lib:$LD_LIBRARY_PATH"
        export LEVELDB_VSN="$LEVELDB_VSN"

        (cd leveldb && $MAKE check)

        ;;

    get-deps)
        if [ ! -d leveldb ]; then
            git clone git://github.com/basho/leveldb
            (cd leveldb && git checkout $LEVELDB_VSN)
            if [ "$BASHO_EE" = "1" ]; then
                (cd leveldb && git submodule update --init)
            fi
        fi
        ;;

    *)
        if [ ! -d snappy-$SNAPPY_VSN ]; then
            tar -xzf snappy-$SNAPPY_VSN.tar.gz
            (cd snappy-$SNAPPY_VSN && ./configure --prefix=$BASEDIR/system --libdir=$BASEDIR/system/lib --with-pic)
        fi

        if [ ! -f system/lib/libsnappy.a ]; then
            (cd snappy-$SNAPPY_VSN && $MAKE && $MAKE install)
        fi

        export CFLAGS="$CFLAGS -I $BASEDIR/system/include"
        export CXXFLAGS="$CXXFLAGS -I $BASEDIR/system/include"
        export LDFLAGS="$LDFLAGS -L$BASEDIR/system/lib"
        export LD_LIBRARY_PATH="$BASEDIR/system/lib:$LD_LIBRARY_PATH"
        export LEVELDB_VSN="$LEVELDB_VSN"

        if [ ! -d leveldb ]; then
            git clone git://github.com/basho/leveldb
            (cd leveldb && git checkout $LEVELDB_VSN)
            if [ $BASHO_EE = "1" ]; then
                (cd leveldb && git submodule update --init)
            fi
        fi

        # hack issue where high level make is running -j 4
        #  and causes build errors in leveldb
        export MAKEFLAGS=

        (cd leveldb && $MAKE -j 3 all)
        (cd leveldb && $MAKE -j 3 tools)
        (cp leveldb/perf_dump leveldb/sst_rewrite leveldb/sst_scan leveldb/leveldb_repair ../priv)

        ;;
esac<|MERGE_RESOLUTION|>--- conflicted
+++ resolved
@@ -8,11 +8,7 @@
 fi
 unset POSIX_SHELL # clear it so if we invoke other scripts, they run as ksh as well
 
-<<<<<<< HEAD
-LEVELDB_VSN="2.0.10"
-=======
 LEVELDB_VSN="2.0.15"
->>>>>>> d4502196
 
 SNAPPY_VSN="1.0.4"
 
