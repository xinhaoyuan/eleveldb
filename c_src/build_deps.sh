--- conflicted
+++ resolved
@@ -8,11 +8,7 @@
 fi
 unset POSIX_SHELL # clear it so if we invoke other scripts, they run as ksh as well
 
-<<<<<<< HEAD
-LEVELDB_VSN="2.0.11"
-=======
-LEVELDB_VSN=""
->>>>>>> bbefabb8
+LEVELDB_VSN="2.0.12"
 
 SNAPPY_VSN="1.0.4"
 
