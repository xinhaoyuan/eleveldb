--- conflicted
+++ resolved
@@ -8,12 +8,7 @@
 fi
 unset POSIX_SHELL # clear it so if we invoke other scripts, they run as ksh as well
 
-<<<<<<< HEAD
 LEVELDB_VSN="feature/streaming-folds-filter"
-=======
-LEVELDB_VSN="2.1.3"
-
->>>>>>> e31a6de8
 SNAPPY_VSN="1.0.4"
 
 set -e
