// -------------------------------------------------------------------
//
// eleveldb: Erlang Wrapper for LevelDB (http://code.google.com/p/leveldb/)
//
// Copyright (c) 2011-2015 Basho Technologies, Inc. All Rights Reserved.
//
// This file is provided to you under the Apache License,
// Version 2.0 (the "License"); you may not use this file
// except in compliance with the License.  You may obtain
// a copy of the License at
//
//   http://www.apache.org/licenses/LICENSE-2.0
//
// Unless required by applicable law or agreed to in writing,
// software distributed under the License is distributed on an
// "AS IS" BASIS, WITHOUT WARRANTIES OR CONDITIONS OF ANY
// KIND, either express or implied.  See the License for the
// specific language governing permissions and limitations
// under the License.
//
// -------------------------------------------------------------------

#include <syslog.h>

#include <new>
#include <set>
#include <stack>
#include <deque>
#include <sstream>
#include <utility>
#include <stdexcept>
#include <algorithm>
#include <vector>

#include "eleveldb.h"
#include "filter_parser.h"

#include "CmpUtil.h"
#include "ErlUtil.h"

#include "leveldb/db.h"
#include "leveldb/env.h"
#include "leveldb/write_batch.h"
#include "leveldb/cache.h"
#include "leveldb/filter_policy.h"
#include "leveldb/perf_count.h"
#define LEVELDB_PLATFORM_POSIX
#include "util/hot_threads.h"
#include "leveldb_os/expiry_os.h"

#ifndef INCL_WORKITEMS_H
    #include "workitems.h"
#endif

#ifndef ATOMS_H
    #include "atoms.h"
#endif

#include "work_result.hpp"

#include "leveldb/atomics.h"

static ErlNifFunc nif_funcs[] =
{
    {"async_close", 2, eleveldb::async_close},
    {"async_iterator_close", 2, eleveldb::async_iterator_close},
    {"status", 2, eleveldb_status},
    {"async_destroy", 3, eleveldb::async_destroy},
    {"repair", 2, eleveldb_repair},
    {"is_empty", 1, eleveldb_is_empty},

    {"async_open", 3, eleveldb::async_open},
    {"async_write", 4, eleveldb::async_write},
    {"sync_write", 4, eleveldb::sync_write},
    {"async_get", 4, eleveldb::async_get},

    {"async_iterator", 3, eleveldb::async_iterator},
    {"async_iterator", 4, eleveldb::async_iterator},
    {"async_iterator_move", 3, eleveldb::async_iterator_move},

    {"streaming_start", 4, eleveldb::streaming_start},
    {"streaming_ack", 2, eleveldb::streaming_ack},
    {"streaming_stop", 1, eleveldb::streaming_stop},

    {"current_usec",   0, eleveldb::currentMicroSeconds},
};


namespace eleveldb {

// Atoms (initialized in on_load)
ERL_NIF_TERM ATOM_TRUE;
ERL_NIF_TERM ATOM_FALSE;
ERL_NIF_TERM ATOM_OK;
ERL_NIF_TERM ATOM_ERROR;
ERL_NIF_TERM ATOM_EINVAL;
ERL_NIF_TERM ATOM_BADARG;
ERL_NIF_TERM ATOM_CREATE_IF_MISSING;
ERL_NIF_TERM ATOM_ERROR_IF_EXISTS;
ERL_NIF_TERM ATOM_WRITE_BUFFER_SIZE;
ERL_NIF_TERM ATOM_SST_BLOCK_SIZE;
ERL_NIF_TERM ATOM_BLOCK_SIZE_STEPS;
ERL_NIF_TERM ATOM_BLOCK_RESTART_INTERVAL;
ERL_NIF_TERM ATOM_ERROR_DB_OPEN;
ERL_NIF_TERM ATOM_ERROR_DB_PUT;
ERL_NIF_TERM ATOM_NOT_FOUND;
ERL_NIF_TERM ATOM_VERIFY_CHECKSUMS;
ERL_NIF_TERM ATOM_FILL_CACHE;
ERL_NIF_TERM ATOM_ITERATOR_REFRESH;
ERL_NIF_TERM ATOM_SYNC;
ERL_NIF_TERM ATOM_ERROR_DB_DELETE;
ERL_NIF_TERM ATOM_CLEAR;
ERL_NIF_TERM ATOM_PUT;
ERL_NIF_TERM ATOM_DELETE;
ERL_NIF_TERM ATOM_ERROR_DB_WRITE;
ERL_NIF_TERM ATOM_BAD_WRITE_ACTION;
ERL_NIF_TERM ATOM_KEEP_RESOURCE_FAILED;
ERL_NIF_TERM ATOM_ITERATOR_CLOSED;
ERL_NIF_TERM ATOM_FIRST;
ERL_NIF_TERM ATOM_LAST;
ERL_NIF_TERM ATOM_NEXT;
ERL_NIF_TERM ATOM_PREV;
ERL_NIF_TERM ATOM_PREFETCH;
ERL_NIF_TERM ATOM_PREFETCH_STOP;
ERL_NIF_TERM ATOM_INVALID_ITERATOR;
ERL_NIF_TERM ATOM_PARANOID_CHECKS;
ERL_NIF_TERM ATOM_VERIFY_COMPACTIONS;
ERL_NIF_TERM ATOM_ERROR_DB_DESTROY;
ERL_NIF_TERM ATOM_KEYS_ONLY;
ERL_NIF_TERM ATOM_COMPRESSION;
ERL_NIF_TERM ATOM_ON;
ERL_NIF_TERM ATOM_OFF;
ERL_NIF_TERM ATOM_SNAPPY;
ERL_NIF_TERM ATOM_LZ4;
ERL_NIF_TERM ATOM_ERROR_DB_REPAIR;
ERL_NIF_TERM ATOM_USE_BLOOMFILTER;
ERL_NIF_TERM ATOM_TOTAL_MEMORY;
ERL_NIF_TERM ATOM_TOTAL_LEVELDB_MEM;
ERL_NIF_TERM ATOM_TOTAL_LEVELDB_MEM_PERCENT;
ERL_NIF_TERM ATOM_BLOCK_CACHE_THRESHOLD;
ERL_NIF_TERM ATOM_IS_INTERNAL_DB;
ERL_NIF_TERM ATOM_LIMITED_DEVELOPER_MEM;
ERL_NIF_TERM ATOM_ELEVELDB_THREADS;
ERL_NIF_TERM ATOM_ELEVELDB_STREAM_THREADS;
ERL_NIF_TERM ATOM_FADVISE_WILLNEED;
ERL_NIF_TERM ATOM_DELETE_THRESHOLD;
ERL_NIF_TERM ATOM_TIERED_SLOW_LEVEL;
ERL_NIF_TERM ATOM_TIERED_FAST_PREFIX;
ERL_NIF_TERM ATOM_TIERED_SLOW_PREFIX;
ERL_NIF_TERM ATOM_START_INCLUSIVE;
ERL_NIF_TERM ATOM_END_INCLUSIVE;
ERL_NIF_TERM ATOM_MAX_UNACKED_BYTES;
ERL_NIF_TERM ATOM_MAX_BATCH_BYTES;
ERL_NIF_TERM ATOM_NEEDS_REACK;
ERL_NIF_TERM ATOM_RANGE_FILTER;
ERL_NIF_TERM ATOM_STREAMING_BATCH;
ERL_NIF_TERM ATOM_STREAMING_END;
ERL_NIF_TERM ATOM_STREAMING_ERROR;
ERL_NIF_TERM ATOM_LIMIT;
ERL_NIF_TERM ATOM_UNDEFINED;
ERL_NIF_TERM ATOM_ENCODING;
ERL_NIF_TERM ATOM_ERLANG_ENCODING;
ERL_NIF_TERM ATOM_MSGPACK_ENCODING;
ERL_NIF_TERM ATOM_CACHE_OBJECT_WARMING;
ERL_NIF_TERM ATOM_EXPIRY_ENABLED;
ERL_NIF_TERM ATOM_EXPIRY_MINUTES;
ERL_NIF_TERM ATOM_WHOLE_FILE_EXPIRY;
}   // namespace eleveldb

using std::nothrow;

struct eleveldb_itr_handle;

class eleveldb_thread_pool;
class eleveldb_priv_data;

static volatile uint64_t gCurrentTotalMemory=0;

int64_t getCurrentMicroSeconds();

// Erlang helpers:
ERL_NIF_TERM error_einval(ErlNifEnv* env)
{
    return enif_make_tuple2(env, eleveldb::ATOM_ERROR, eleveldb::ATOM_EINVAL);
}

static ERL_NIF_TERM error_tuple(ErlNifEnv* env, ERL_NIF_TERM error, leveldb::Status& status)
{
    ERL_NIF_TERM reason = enif_make_string(env, status.ToString().c_str(),
                                           ERL_NIF_LATIN1);
    return enif_make_tuple2(env, eleveldb::ATOM_ERROR,
                            enif_make_tuple2(env, error, reason));
}

static ERL_NIF_TERM slice_to_binary(ErlNifEnv* env, leveldb::Slice s)
{
    ERL_NIF_TERM result;
    unsigned char* value = enif_make_new_binary(env, s.size(), &result);
    memcpy(value, s.data(), s.size());
    return result;
}

/** struct for grabbing eleveldb environment options via fold
 *   ... then loading said options into eleveldb_priv_data
 */
struct EleveldbOptions
{
    int m_EleveldbThreads;
    int m_EleveldbStreamThreads;
    int m_LeveldbImmThreads;
    int m_LeveldbBGWriteThreads;
    int m_LeveldbOverlapThreads;
    int m_LeveldbGroomingThreads;

    int m_TotalMemPercent;
    size_t m_TotalMem;

    bool m_LimitedDeveloper;
    bool m_FadviseWillNeed;

    EleveldbOptions()
        : m_EleveldbThreads(71), m_EleveldbStreamThreads(71),
          m_LeveldbImmThreads(0), m_LeveldbBGWriteThreads(0),
          m_LeveldbOverlapThreads(0), m_LeveldbGroomingThreads(0),
          m_TotalMemPercent(0), m_TotalMem(0),
          m_LimitedDeveloper(false), m_FadviseWillNeed(false)
        {};

    void Dump()
    {
        syslog(LOG_ERR, "         m_EleveldbThreads: %d\n", m_EleveldbThreads);
        syslog(LOG_ERR, "   m_EleveldbStreamThreads: %d\n", m_EleveldbStreamThreads);
        syslog(LOG_ERR, "       m_LeveldbImmThreads: %d\n", m_LeveldbImmThreads);
        syslog(LOG_ERR, "   m_LeveldbBGWriteThreads: %d\n", m_LeveldbBGWriteThreads);
        syslog(LOG_ERR, "   m_LeveldbOverlapThreads: %d\n", m_LeveldbOverlapThreads);
        syslog(LOG_ERR, "  m_LeveldbGroomingThreads: %d\n", m_LeveldbGroomingThreads);

        syslog(LOG_ERR, "         m_TotalMemPercent: %d\n", m_TotalMemPercent);
        syslog(LOG_ERR, "                m_TotalMem: %zd\n", m_TotalMem);

        syslog(LOG_ERR, "        m_LimitedDeveloper: %s\n", (m_LimitedDeveloper ? "true" : "false"));
        syslog(LOG_ERR, "         m_FadviseWillNeed: %s\n", (m_FadviseWillNeed ? "true" : "false"));
    }   // Dump
};  // struct EleveldbOptions


/** Module-level private data:
 *    singleton instance held by erlang and passed on API calls
 */
class eleveldb_priv_data
{
public:
    EleveldbOptions m_Opts;
    leveldb::HotThreadPool thread_pool;
<<<<<<< HEAD
    leveldb::HotThreadPool stream_thread_pool;
    leveldb::ExpiryPtr_t m_ExpiryModule;    // only populated if expiry options seen
                                            //  (self deleting pointer)
=======
>>>>>>> 5ef73b56

    explicit eleveldb_priv_data(EleveldbOptions & Options)
    : m_Opts(Options),
      thread_pool(Options.m_EleveldbThreads, "Eleveldb",
                  leveldb::ePerfElevelDirect, leveldb::ePerfElevelQueued,
                  leveldb::ePerfElevelDequeued, leveldb::ePerfElevelWeighted),
      stream_thread_pool(Options.m_EleveldbStreamThreads, "EleveldbStream",
                  leveldb::ePerfElevelDirect, leveldb::ePerfElevelQueued,
                  leveldb::ePerfElevelDequeued, leveldb::ePerfElevelWeighted)
        {}

private:
    eleveldb_priv_data();                                      // no default constructor
    eleveldb_priv_data(const eleveldb_priv_data&);             // nocopy
    eleveldb_priv_data& operator=(const eleveldb_priv_data&);  // nocopyassign

};

ERL_NIF_TERM parse_init_option(ErlNifEnv* env, ERL_NIF_TERM item, EleveldbOptions& opts)
{
    int arity;
    const ERL_NIF_TERM* option;

    if (enif_get_tuple(env, item, &arity, &option) && 2==arity)
    {
        if (option[0] == eleveldb::ATOM_TOTAL_LEVELDB_MEM)
        {
            unsigned long memory_sz;
            if (enif_get_ulong(env, option[1], &memory_sz))
            {
                if (memory_sz != 0)
                {
                    opts.m_TotalMem = memory_sz;
                }
            }
        }
        else if (option[0] == eleveldb::ATOM_TOTAL_LEVELDB_MEM_PERCENT)
        {
            unsigned long memory_sz;
            if (enif_get_ulong(env, option[1], &memory_sz))
            {
                if (0 < memory_sz && memory_sz <= 100)
                 {
                     // this gets noticed later and applied against gCurrentTotalMemory
                     opts.m_TotalMemPercent = memory_sz;
                 }
            }
        }
        else if (option[0] == eleveldb::ATOM_LIMITED_DEVELOPER_MEM)
        {
            if (option[1] == eleveldb::ATOM_TRUE)
                opts.m_LimitedDeveloper = true;
            else
                opts.m_LimitedDeveloper = false;
        }
        else if (option[0] == eleveldb::ATOM_ELEVELDB_THREADS)
        {
            unsigned long temp;
            if (enif_get_ulong(env, option[1], &temp))
            {
                if (temp != 0)
                {
                    opts.m_EleveldbThreads = temp;
                }   // if
            }   // if
        }
        else if (option[0] == eleveldb::ATOM_ELEVELDB_STREAM_THREADS)
        {
            unsigned long temp;
            if (enif_get_ulong(env, option[1], &temp))
            {
                if (temp != 0)
                {
                    opts.m_EleveldbStreamThreads = temp;
                }   // if
            }   // if
        }
        else if (option[0] == eleveldb::ATOM_FADVISE_WILLNEED)
        {
            opts.m_FadviseWillNeed = (option[1] == eleveldb::ATOM_TRUE);
        }
    }

    return eleveldb::ATOM_OK;
}

ERL_NIF_TERM parse_open_option(ErlNifEnv* env, ERL_NIF_TERM item, leveldb::Options& opts)
{
    int arity;
    const ERL_NIF_TERM* option;
    if (enif_get_tuple(env, item, &arity, &option) && 2==arity)
    {
        if (option[0] == eleveldb::ATOM_CREATE_IF_MISSING)
            opts.create_if_missing = (option[1] == eleveldb::ATOM_TRUE);
        else if (option[0] == eleveldb::ATOM_ERROR_IF_EXISTS)
            opts.error_if_exists = (option[1] == eleveldb::ATOM_TRUE);
        else if (option[0] == eleveldb::ATOM_PARANOID_CHECKS)
            opts.paranoid_checks = (option[1] == eleveldb::ATOM_TRUE);
        else if (option[0] == eleveldb::ATOM_VERIFY_COMPACTIONS)
            opts.verify_compactions = (option[1] == eleveldb::ATOM_TRUE);
        else if (option[0] == eleveldb::ATOM_WRITE_BUFFER_SIZE)
        {
            unsigned long write_buffer_sz;
            if (enif_get_ulong(env, option[1], &write_buffer_sz))
                opts.write_buffer_size = write_buffer_sz;
        }
        else if (option[0] == eleveldb::ATOM_SST_BLOCK_SIZE)
        {
            unsigned long sst_block_sz(0);
            if (enif_get_ulong(env, option[1], &sst_block_sz))
             opts.block_size = sst_block_sz; // Note: We just set the "old" block_size option.
        }
        else if (option[0] == eleveldb::ATOM_BLOCK_RESTART_INTERVAL)
        {
            int block_restart_interval;
            if (enif_get_int(env, option[1], &block_restart_interval))
                opts.block_restart_interval = block_restart_interval;
        }
        else if (option[0] == eleveldb::ATOM_BLOCK_SIZE_STEPS)
        {
            unsigned long block_steps(0);
            if (enif_get_ulong(env, option[1], &block_steps))
             opts.block_size_steps = block_steps;
        }
        else if (option[0] == eleveldb::ATOM_BLOCK_CACHE_THRESHOLD)
        {
            unsigned long memory_sz;
            if (enif_get_ulong(env, option[1], &memory_sz))
            {
                if (memory_sz != 0)
                {
                    opts.block_cache_threshold = memory_sz;
                }
            }
        }
        else if (option[0] == eleveldb::ATOM_DELETE_THRESHOLD)
        {
            unsigned long threshold(0);
            if (enif_get_ulong(env, option[1], &threshold))
             opts.delete_threshold = threshold;
        }
        else if (option[0] == eleveldb::ATOM_COMPRESSION)
        {
            if (option[1] == eleveldb::ATOM_ON || option[1] == eleveldb::ATOM_TRUE
                || option[1] == eleveldb::ATOM_SNAPPY )
            {
                opts.compression = leveldb::kSnappyCompression;
            }   // if

            else if (option[1] == eleveldb::ATOM_LZ4)
            {
                opts.compression = leveldb::kLZ4Compression;
            }   // else if

            else
            {
                opts.compression = leveldb::kNoCompression;
            }   // else
        }
        else if (option[0] == eleveldb::ATOM_USE_BLOOMFILTER)
        {
            // By default, we want to use a 16-bit-per-key bloom filter on a
            // per-table basis. We only disable it if explicitly asked. Alternatively,
            // one can provide a value for # of bits-per-key.
            unsigned long bfsize = 16;
            if (option[1] == eleveldb::ATOM_TRUE || enif_get_ulong(env, option[1], &bfsize))
            {
                opts.filter_policy = leveldb::NewBloomFilterPolicy2(bfsize);
            }
        }
        else if (option[0] == eleveldb::ATOM_TOTAL_MEMORY)
        {
            // NOTE: uint64_t memory_sz and enif_get_uint64() do NOT compile
            // correctly on some platforms.  Why?  because it's Erlang.
            unsigned long memory_sz;
            if (enif_get_ulong(env, option[1], &memory_sz))
            {
                // ignoring memory size below 1G, going with defaults
                //  (because Erlang/Riak need 1G to themselves making
                //   percentage of memory unreliable)
                if (1024*1024*1024L < memory_sz)
                {
                    gCurrentTotalMemory = memory_sz;
                }
                // did a dynamic VM just have a memory resize?
                //  just in case reset the global
                else if (0 != memory_sz)
                {
                    gCurrentTotalMemory = 0;
                }   // else if
            }
        }
        else if (option[0] == eleveldb::ATOM_TOTAL_LEVELDB_MEM)
        {
            unsigned long memory_sz;
            if (enif_get_ulong(env, option[1], &memory_sz))
            {
                if (memory_sz != 0)
                 {
                     opts.total_leveldb_mem = memory_sz;
                 }
            }
        }
        else if (option[0] == eleveldb::ATOM_TOTAL_LEVELDB_MEM_PERCENT)
        {
            unsigned long memory_sz;
            if (enif_get_ulong(env, option[1], &memory_sz))
            {
                if (0 < memory_sz && memory_sz <= 100)
                 {
                     // this gets noticed later and applied against gCurrentTotalMemory
                     opts.total_leveldb_mem = memory_sz;
                 }
            }
        }
        else if (option[0] == eleveldb::ATOM_IS_INTERNAL_DB)
        {
            if (option[1] == eleveldb::ATOM_TRUE)
                opts.is_internal_db = true;
            else
                opts.is_internal_db = false;
        }
        else if (option[0] == eleveldb::ATOM_LIMITED_DEVELOPER_MEM)
        {
            if (option[1] == eleveldb::ATOM_TRUE)
                opts.limited_developer_mem = true;
            else
                opts.limited_developer_mem = false;
        }

        else if (option[0] == eleveldb::ATOM_TIERED_SLOW_LEVEL)
        {
            int tiered_level;
            if (enif_get_int(env, option[1], &tiered_level))
                opts.tiered_slow_level = tiered_level;
        }
        else if (option[0] == eleveldb::ATOM_TIERED_FAST_PREFIX)
        {
            char buffer[256];
            int ret_val;

            ret_val=enif_get_string(env, option[1], buffer, 256, ERL_NIF_LATIN1);
            if (0<ret_val && ret_val<256)
                opts.tiered_fast_prefix = buffer;
        }
        else if (option[0] == eleveldb::ATOM_TIERED_SLOW_PREFIX)
        {
            char buffer[256];
            int ret_val;

            ret_val=enif_get_string(env, option[1], buffer, 256, ERL_NIF_LATIN1);
            if (0<ret_val && ret_val<256)
                opts.tiered_slow_prefix = buffer;
        }
        else if (option[0] == eleveldb::ATOM_CACHE_OBJECT_WARMING)
        {
            if (option[1] == eleveldb::ATOM_TRUE)
                opts.cache_object_warming = true;
            else
                opts.cache_object_warming = false;
        }

        else if (option[0] == eleveldb::ATOM_EXPIRY_ENABLED)
        {
            if (option[1] == eleveldb::ATOM_TRUE)
            {
                if (NULL==opts.expiry_module.get())
                    opts.expiry_module.assign(new leveldb::ExpiryModuleOS);
                ((leveldb::ExpiryModuleOS *)opts.expiry_module.get())->expiry_enabled = true;
            }   // if
            else
            {
                if (NULL!=opts.expiry_module.get())
                    ((leveldb::ExpiryModuleOS *)opts.expiry_module.get())->expiry_enabled = false;
            }   // else
        }   // else if
        else if (option[0] == eleveldb::ATOM_EXPIRY_MINUTES)
        {
            unsigned long minutes(0);
            if (enif_get_ulong(env, option[1], &minutes))
            {
                if (NULL==opts.expiry_module.get())
                    opts.expiry_module.assign(new leveldb::ExpiryModuleOS);
                ((leveldb::ExpiryModuleOS *)opts.expiry_module.get())->expiry_minutes = minutes;
            }   // if
        }   // else if
        else if (option[0] == eleveldb::ATOM_WHOLE_FILE_EXPIRY)
        {
            if (option[1] == eleveldb::ATOM_TRUE)
            {
                if (NULL==opts.expiry_module.get())
                    opts.expiry_module.assign(new leveldb::ExpiryModuleOS);
                ((leveldb::ExpiryModuleOS *)opts.expiry_module.get())->whole_file_expiry = true;
            }   // if
            else
            {
                if (NULL!=opts.expiry_module.get())
                    ((leveldb::ExpiryModuleOS *)opts.expiry_module.get())->whole_file_expiry = false;
            }   // else
        }   // else if

    }

    return eleveldb::ATOM_OK;
}

ERL_NIF_TERM parse_read_option(ErlNifEnv* env, ERL_NIF_TERM item, leveldb::ReadOptions& opts)
{
    int arity;
    const ERL_NIF_TERM* option;
    if (enif_get_tuple(env, item, &arity, &option) && 2==arity)
    {
        if (option[0] == eleveldb::ATOM_VERIFY_CHECKSUMS)
            opts.verify_checksums = (option[1] == eleveldb::ATOM_TRUE);
        else if (option[0] == eleveldb::ATOM_FILL_CACHE)
            opts.fill_cache = (option[1] == eleveldb::ATOM_TRUE);
        else if (option[0] == eleveldb::ATOM_ITERATOR_REFRESH)
            opts.iterator_refresh = (option[1] == eleveldb::ATOM_TRUE);
    }

    return eleveldb::ATOM_OK;
}

ERL_NIF_TERM parse_streaming_option(ErlNifEnv* env, ERL_NIF_TERM item,
                                     eleveldb::RangeScanOptions & opts)
{
    int arity;
    const ERL_NIF_TERM* option;
    if (enif_get_tuple(env, item, &arity, &option) && 2 == arity)
    {
        if (option[0] == eleveldb::ATOM_START_INCLUSIVE)
            opts.start_inclusive = (option[1] == eleveldb::ATOM_TRUE);
        else if (option[0] == eleveldb::ATOM_END_INCLUSIVE)
            opts.end_inclusive = (option[1] == eleveldb::ATOM_TRUE);
        else if (option[0] == eleveldb::ATOM_FILL_CACHE)
            opts.fill_cache = (option[1] == eleveldb::ATOM_TRUE);
        else if (option[0] == eleveldb::ATOM_VERIFY_CHECKSUMS)
            opts.verify_checksums = (option[1] == eleveldb::ATOM_TRUE);
        else if (option[0] == eleveldb::ATOM_MAX_UNACKED_BYTES) {
            unsigned max_unacked_bytes;
            if (enif_get_uint(env, option[1], &max_unacked_bytes))
                opts.max_unacked_bytes = max_unacked_bytes;
        } else if (option[0] == eleveldb::ATOM_MAX_BATCH_BYTES) {
            unsigned max_batch_bytes;
            if (enif_get_uint(env, option[1], &max_batch_bytes))
                opts.max_batch_bytes = max_batch_bytes;
        } else if (option[0] == eleveldb::ATOM_LIMIT) {
            unsigned limit;
            if (enif_get_uint(env, option[1], &limit))
                opts.limit = limit;

	    //------------------------------------------------------------
	    // ATOM_ENCODING specifies which extractor to use
	    //------------------------------------------------------------

        } else if (option[0] == eleveldb::ATOM_ENCODING) {
            opts.encodingType_ = Encoding::typeOf(ErlUtil::getString(env, option[1]), true);

	    //------------------------------------------------------------
	    // ATOM_RANGE_FILTER specifies a filter.  Defer parsing
	    // this until we read the first key
	    //------------------------------------------------------------

        } else if (option[0] == eleveldb::ATOM_RANGE_FILTER) {

            //------------------------------------------------------------
            // For the filter terms, opts is used merely as a
            // convenience container.  The filter will be parsed in
            // RangeScanTask constructor before these terms go out of
            // scope of the NIF, so we do not need to safe copy them
            // here
            //------------------------------------------------------------

            opts.useRangeFilter_  = true;
            opts.env_             = env;
            opts.rangeFilterSpec_ = option[1];
        }
    }

    return eleveldb::ATOM_OK;
}

ERL_NIF_TERM parse_write_option(ErlNifEnv* env, ERL_NIF_TERM item, leveldb::WriteOptions& opts)
{
    int arity;
    const ERL_NIF_TERM* option;
    if (enif_get_tuple(env, item, &arity, &option) && 2==arity)
    {
        if (option[0] == eleveldb::ATOM_SYNC)
            opts.sync = (option[1] == eleveldb::ATOM_TRUE);
    }

    return eleveldb::ATOM_OK;
}

ERL_NIF_TERM write_batch_item(ErlNifEnv* env, ERL_NIF_TERM item, leveldb::WriteBatch& batch)
{
    int arity;
    const ERL_NIF_TERM* action;
    if (enif_get_tuple(env, item, &arity, &action) ||
        enif_is_atom(env, item))
    {
        if (item == eleveldb::ATOM_CLEAR)
        {
            batch.Clear();
            return eleveldb::ATOM_OK;
        }

        ErlNifBinary key, value;

        if (action[0] == eleveldb::ATOM_PUT && arity == 3 &&
            enif_inspect_binary(env, action[1], &key) &&
            enif_inspect_binary(env, action[2], &value))
        {
            leveldb::Slice key_slice((const char*)key.data, key.size);
            leveldb::Slice value_slice((const char*)value.data, value.size);
            batch.Put(key_slice, value_slice);
            return eleveldb::ATOM_OK;
        }

        if (action[0] == eleveldb::ATOM_DELETE && arity == 2 &&
            enif_inspect_binary(env, action[1], &key))
        {
            leveldb::Slice key_slice((const char*)key.data, key.size);
            batch.Delete(key_slice);
            return eleveldb::ATOM_OK;
        }
    }

    // Failed to match clear/put/delete; return the failing item
    return item;
}



namespace eleveldb {

ERL_NIF_TERM send_reply(ErlNifEnv *env, ERL_NIF_TERM ref, ERL_NIF_TERM reply)
{
    ErlNifPid pid;
    ErlNifEnv *msg_env = enif_alloc_env();
    ERL_NIF_TERM msg = enif_make_tuple2(msg_env,
                                        enif_make_copy(msg_env, ref),
                                        enif_make_copy(msg_env, reply));
    enif_self(env, &pid);
    enif_send(env, &pid, msg_env, msg);
    enif_free_env(msg_env);
    return ATOM_OK;
}

// Boilerplate for submitting to the thread queue.  
// Takes ownership of the item. assumes allocated through new

ERL_NIF_TERM
submit_to_thread_queue(eleveldb::WorkTask *work_item, ErlNifEnv* env, ERL_NIF_TERM caller_ref){
    eleveldb_priv_data& data = *static_cast<eleveldb_priv_data *>(enif_priv_data(env));
    if(false == data.thread_pool.Submit(work_item))
    {
        delete work_item;
        return send_reply(env, caller_ref,
                          enif_make_tuple2(env, eleveldb::ATOM_ERROR, caller_ref));
    }   // if
    return eleveldb::ATOM_OK;
}

ERL_NIF_TERM
async_open(
    ErlNifEnv* env,
    int argc,
    const ERL_NIF_TERM argv[])
{
    char db_name[4096];

    if(!enif_get_string(env, argv[1], db_name, sizeof(db_name), ERL_NIF_LATIN1) ||
       !enif_is_list(env, argv[2]))
    {
        return enif_make_badarg(env);
    }   // if

    ERL_NIF_TERM caller_ref = argv[0];

    eleveldb_priv_data& priv = *static_cast<eleveldb_priv_data *>(enif_priv_data(env));

    leveldb::Options *opts = new leveldb::Options;

    fold(env, argv[2], parse_open_option, *opts);

    opts->fadvise_willneed = priv.m_Opts.m_FadviseWillNeed;

    // convert total_leveldb_mem to byte count if it arrived as percent
    //  This happens now because there is no guarantee as to when the total_memory
    //  value would be read relative to total_leveldb_mem_percent in the option fold
    uint64_t use_memory;

    // 1. start with all memory
    use_memory=gCurrentTotalMemory;

    // 2. valid percentage given
    if (0 < priv.m_Opts.m_TotalMemPercent && priv.m_Opts.m_TotalMemPercent<=100)
        use_memory=(priv.m_Opts.m_TotalMemPercent * use_memory)/100;  // integer math for percentage

    // 3. adjust to specific memory size
    if (0!=priv.m_Opts.m_TotalMem)
        use_memory=priv.m_Opts.m_TotalMem;

    // 4. fail safe when no guidance given
    if (0==priv.m_Opts.m_TotalMem && 0==priv.m_Opts.m_TotalMemPercent)
    {
        if (8*1024*1024*1024L < gCurrentTotalMemory)
            use_memory=(gCurrentTotalMemory * 80)/100;  // integer percent
        else
            use_memory=(gCurrentTotalMemory * 25)/100;  // integer percent
    }   // if

    opts->total_leveldb_mem=use_memory;
    opts->limited_developer_mem=priv.m_Opts.m_LimitedDeveloper;

    eleveldb::WorkTask *work_item = new eleveldb::OpenTask(env, caller_ref,
                                                              db_name, opts);
    return submit_to_thread_queue(work_item, env, caller_ref);

}   // async_open

ERL_NIF_TERM
async_write(
    ErlNifEnv* env,
    int argc,
    const ERL_NIF_TERM argv[])
{
    const ERL_NIF_TERM& caller_ref = argv[0];
    const ERL_NIF_TERM& handle_ref = argv[1];
    const ERL_NIF_TERM& action_ref = argv[2];
    const ERL_NIF_TERM& opts_ref   = argv[3];

    ReferencePtr<DbObject> db_ptr;

    db_ptr.assign(DbObject::RetrieveDbObject(env, handle_ref));

    if(NULL==db_ptr.get()
       || !enif_is_list(env, action_ref)
       || !enif_is_list(env, opts_ref))
    {
        return enif_make_badarg(env);
    }

    // is this even possible?
    if(NULL == db_ptr->m_Db)
        return send_reply(env, caller_ref, error_einval(env));

    // Construct a write batch:
    leveldb::WriteBatch* batch = new leveldb::WriteBatch;

    // Seed the batch's data:
    ERL_NIF_TERM result = fold(env, argv[2], write_batch_item, *batch);
    if(eleveldb::ATOM_OK != result)
    {
        return send_reply(env, caller_ref,
                          enif_make_tuple3(env, eleveldb::ATOM_ERROR, caller_ref,
                                           enif_make_tuple2(env, eleveldb::ATOM_BAD_WRITE_ACTION,
                                                            result)));
    }   // if

    leveldb::WriteOptions* opts = new leveldb::WriteOptions;
    fold(env, argv[3], parse_write_option, *opts);

    eleveldb::WorkTask* work_item = new eleveldb::WriteTask(env, caller_ref,
                                                            db_ptr.get(), batch, opts);
    return submit_to_thread_queue(work_item, env, caller_ref);
}

ERL_NIF_TERM
sync_write(
    ErlNifEnv* env,
    int argc,
    const ERL_NIF_TERM argv[])
{
    const ERL_NIF_TERM& caller_ref = argv[0];
    const ERL_NIF_TERM& handle_ref = argv[1];
    const ERL_NIF_TERM& action_ref = argv[2];
    const ERL_NIF_TERM& opts_ref   = argv[3];

    ReferencePtr<DbObject> db_ptr;

    db_ptr.assign(DbObject::RetrieveDbObject(env, handle_ref));

    if(NULL==db_ptr.get()
       || !enif_is_list(env, action_ref)
       || !enif_is_list(env, opts_ref))
    {
        return enif_make_badarg(env);
    }

    // is this even possible?
    if(NULL == db_ptr->m_Db)
        return send_reply(env, caller_ref, error_einval(env));

    //------------------------------------------------------------
    // Replace OTF object-creation with stack-based objects
    //------------------------------------------------------------

    leveldb::WriteOptions opts;
    leveldb::WriteBatch batch;
    
    fold(env, argv[3], parse_write_option, opts);
    
    // Seed the batch's data:

    ERL_NIF_TERM result = fold(env, argv[2], write_batch_item, batch);
    if(eleveldb::ATOM_OK != result)
    {
        return enif_make_tuple3(env, eleveldb::ATOM_ERROR, caller_ref,
                                enif_make_tuple2(env, eleveldb::ATOM_BAD_WRITE_ACTION,
                                                 result));
    }   // if
    
    leveldb::Status status = db_ptr->m_Db->Write(opts, &batch);

    return (status.ok() ? ATOM_OK : error_tuple(env, ATOM_ERROR_DB_WRITE, status));
}

ERL_NIF_TERM
async_get(
    ErlNifEnv* env,
    int argc,
    const ERL_NIF_TERM argv[])
{
    const ERL_NIF_TERM& caller_ref = argv[0];
    const ERL_NIF_TERM& dbh_ref    = argv[1];
    const ERL_NIF_TERM& key_ref    = argv[2];
    const ERL_NIF_TERM& opts_ref   = argv[3];

    ReferencePtr<DbObject> db_ptr;

    db_ptr.assign(DbObject::RetrieveDbObject(env, dbh_ref));

    if(NULL==db_ptr.get()
       || !enif_is_list(env, opts_ref)
       || !enif_is_binary(env, key_ref))
    {
        return enif_make_badarg(env);
    }

    if(NULL == db_ptr->m_Db)
        return send_reply(env, caller_ref, error_einval(env));

    leveldb::ReadOptions opts;
    fold(env, opts_ref, parse_read_option, opts);

    eleveldb::WorkTask *work_item = new eleveldb::GetTask(env, caller_ref,
                                                          db_ptr.get(), key_ref, opts);
    return submit_to_thread_queue(work_item, env, caller_ref);

}   // async_get

ERL_NIF_TERM
async_iterator(
    ErlNifEnv* env,
    int argc,
    const ERL_NIF_TERM argv[])
{
    const ERL_NIF_TERM& caller_ref  = argv[0];
    const ERL_NIF_TERM& dbh_ref     = argv[1];
    const ERL_NIF_TERM& options_ref = argv[2];

    const bool keys_only = ((argc == 4) && (argv[3] == ATOM_KEYS_ONLY));

    ReferencePtr<DbObject> db_ptr;

    db_ptr.assign(DbObject::RetrieveDbObject(env, dbh_ref));

    if(NULL==db_ptr.get() || 0!=db_ptr->m_CloseRequested
       || !enif_is_list(env, options_ref))
     {
        return enif_make_badarg(env);
     }

    // likely useless
    if(NULL == db_ptr->m_Db)
        return send_reply(env, caller_ref, error_einval(env));

    // Parse out the read options
    leveldb::ReadOptions opts;
    fold(env, options_ref, parse_read_option, opts);

    eleveldb::WorkTask *work_item = new eleveldb::IterTask(env, caller_ref,
                                                           db_ptr.get(), keys_only, opts);
    return submit_to_thread_queue(work_item, env, caller_ref);
}   // async_iterator

ERL_NIF_TERM
async_iterator_move(
    ErlNifEnv* env,
    int argc,
    const ERL_NIF_TERM argv[])
{
    // const ERL_NIF_TERM& caller_ref       = argv[0];
    const ERL_NIF_TERM& itr_handle_ref   = argv[1];
    const ERL_NIF_TERM& action_or_target = argv[2];
    ERL_NIF_TERM ret_term;

    bool submit_new_request(true);
    int prefetch_state;      // not bool for Solaris CAS

    ReferencePtr<ItrObject> itr_ptr;

    itr_ptr.assign(ItrObject::RetrieveItrObject(env, itr_handle_ref));

    if(NULL==itr_ptr.get() || 0!=itr_ptr->m_CloseRequested)
        return enif_make_badarg(env);

    // Reuse ref from iterator creation
    const ERL_NIF_TERM& caller_ref = itr_ptr->itr_ref;

    /* We can be invoked with two different arities from Erlang. If our "action_atom" parameter is not
       in fact an atom, then it is actually a seek target. Let's find out which we are: */
    eleveldb::MoveTask::action_t action = eleveldb::MoveTask::SEEK;

    // If we have an atom, it's one of these (action_or_target's value is ignored):
    if(enif_is_atom(env, action_or_target))
    {
        if(ATOM_FIRST == action_or_target)  action = eleveldb::MoveTask::FIRST;
        if(ATOM_LAST == action_or_target)   action = eleveldb::MoveTask::LAST;
        if(ATOM_NEXT == action_or_target)   action = eleveldb::MoveTask::NEXT;
        if(ATOM_PREV == action_or_target)   action = eleveldb::MoveTask::PREV;
        if(ATOM_PREFETCH == action_or_target)   action = eleveldb::MoveTask::PREFETCH;
        if(ATOM_PREFETCH_STOP == action_or_target)   action = eleveldb::MoveTask::PREFETCH_STOP;
    }   // if

    // debug syslog(LOG_ERR, "move state: %d, %d, %d",
    //              action, itr_ptr->m_Iter->m_PrefetchStarted, itr_ptr->m_Iter->m_HandoffAtomic);

    // must set this BEFORE call to compare_and_swap ... or have potential
    //  for an "extra" message coming out of prefetch
    prefetch_state = itr_ptr->m_Iter->m_PrefetchStarted;
    itr_ptr->m_Iter->m_PrefetchStarted =  prefetch_state && (eleveldb::MoveTask::PREFETCH_STOP != action );

    //
    // Three situations:
    //  #1 not a PREFETCH next call
    //  #2 PREFETCH call and no prefetch waiting
    //  #3 PREFETCH call and prefetch is waiting
    //     (PREFETCH_STOP is basically a PREFETCH that turns off prefetch state)

    // case #1
    if (eleveldb::MoveTask::PREFETCH != action
        && eleveldb::MoveTask::PREFETCH_STOP != action )
    {
        // current move object could still be in later stages of
        //  worker thread completion ... race condition ...don't reuse
        itr_ptr->ReleaseReuseMove();

        submit_new_request=true;
        ret_term = enif_make_copy(env, itr_ptr->itr_ref);

        // force reply to be a message
        itr_ptr->m_Iter->m_HandoffAtomic=1;
        itr_ptr->m_Iter->m_PrefetchStarted=false;
    }   // if

    // case #2
    // before we launch a background job for "next iteration", see if there is a
    //  prefetch waiting for us
    else if (leveldb::compare_and_swap(&itr_ptr->m_Iter->m_HandoffAtomic, 0, 1))
    {
        // nope, no prefetch ... await a message to erlang queue
        //  NOTE:  "else" clause of MoveTask::DoWork() could be running simultaneously
        ret_term = enif_make_copy(env, itr_ptr->itr_ref);

        // leave m_HandoffAtomic as 1 so first response is via message

        // is this truly a wait for prefetch ... or actually the first prefetch request
        if (!prefetch_state)
        {
            submit_new_request=true;
            itr_ptr->ReleaseReuseMove();
        }   // if

        else
        {
            // await message that is already in the making
            submit_new_request=false;
        }   // else

        // using compare_and_swap has a hardware locking "set only if still in same state as before"
        //  (this is an absolute must since worker thread could change to false if
        //   hits end of key space and its execution overlaps this block's execution)
        int cas_temp((eleveldb::MoveTask::PREFETCH_STOP != action )  // needed for Solaris CAS
                     && itr_ptr->m_Iter->Valid());
        leveldb::compare_and_swap(&itr_ptr->m_Iter->m_PrefetchStarted,
                                  prefetch_state,
                                  cas_temp);
    }   // else if

    // case #3
    else
    {
        // why yes there is.  copy the key/value info into a return tuple before
        //  we launch the iterator for "next" again
        //  NOTE:  worker thread is inactive at this time
        if(!itr_ptr->m_Iter->Valid())
            ret_term=enif_make_tuple2(env, ATOM_ERROR, ATOM_INVALID_ITERATOR);

        else if (itr_ptr->m_Iter->m_KeysOnly)
            ret_term=enif_make_tuple2(env, ATOM_OK, slice_to_binary(env, itr_ptr->m_Iter->key()));
        else
            ret_term=enif_make_tuple3(env, ATOM_OK,
                                      slice_to_binary(env, itr_ptr->m_Iter->key()),
                                      slice_to_binary(env, itr_ptr->m_Iter->value()));


        // reset for next race
        itr_ptr->m_Iter->m_HandoffAtomic=0;

        // old MoveItem could still be active on its thread, cannot
        //  reuse ... but the current Iterator is good
        itr_ptr->ReleaseReuseMove();

        if (eleveldb::MoveTask::PREFETCH_STOP != action
            && itr_ptr->m_Iter->Valid())
        {
            submit_new_request=true;
        }   // if
        else
        {
            submit_new_request=false;
            itr_ptr->m_Iter->m_HandoffAtomic=0;
            itr_ptr->m_Iter->m_PrefetchStarted=false;
        }   // else


    }   // else


    // only build request if actually need to submit it
    if (submit_new_request)
    {
        eleveldb::MoveTask * move_item;

        move_item = new eleveldb::MoveTask(env, caller_ref,
                                           itr_ptr->m_Iter.get(), action);

        // prevent deletes during worker loop
        move_item->RefInc();
        itr_ptr->reuse_move=move_item;

        move_item->action=action;

        if (eleveldb::MoveTask::SEEK == action)
        {
            ErlNifBinary key;

            if(!enif_inspect_binary(env, action_or_target, &key))
            {
                itr_ptr->ReleaseReuseMove();
                itr_ptr->reuse_move=NULL;
                return enif_make_tuple2(env, ATOM_EINVAL, caller_ref);
            }   // if

            move_item->seek_target.assign((const char *)key.data, key.size);
        }   // else

        eleveldb_priv_data& priv = *static_cast<eleveldb_priv_data *>(enif_priv_data(env));

        if(false == priv.thread_pool.Submit(move_item))
        {
            itr_ptr->ReleaseReuseMove();
            itr_ptr->reuse_move=NULL;
            return enif_make_tuple2(env, ATOM_ERROR, caller_ref);
        }   // if
    }   // if

    return ret_term;

}   // async_iter_move


ERL_NIF_TERM
async_close(
    ErlNifEnv* env,
    int argc,
    const ERL_NIF_TERM argv[])
{
    const ERL_NIF_TERM& caller_ref  = argv[0];
    const ERL_NIF_TERM& dbh_ref     = argv[1];
    bool term_ok=false;

    ReferencePtr<DbObject> db_ptr;

    db_ptr.assign(DbObject::RetrieveDbObject(env, dbh_ref, &term_ok));

    if(NULL==db_ptr.get() || 0!=db_ptr->m_CloseRequested)
    {
       return enif_make_badarg(env);
    }

    // verify that Erlang has not called DbObjectResourceCleanup
    //  already (that would be bad)
    if (NULL!=db_ptr->m_Db
//        && compare_and_swap(db_ptr->m_ErlangThisPtr, db_ptr.get(), (DbObject *)NULL))
        && db_ptr->ClaimCloseFromCThread())
    {
        eleveldb::WorkTask *work_item = new eleveldb::CloseTask(env, caller_ref,
                                                                db_ptr.get());
        return submit_to_thread_queue(work_item, env, caller_ref);

    }   // if
    else if (!term_ok)
    {
        return send_reply(env, caller_ref, error_einval(env));
    }   // else

    return ATOM_OK;

}  // async_close


ERL_NIF_TERM
async_iterator_close(
    ErlNifEnv* env,
    int argc,
    const ERL_NIF_TERM argv[])
{
    const ERL_NIF_TERM& caller_ref  = argv[0];
    const ERL_NIF_TERM& itr_ref     = argv[1];

    ReferencePtr<ItrObject> itr_ptr;

    itr_ptr.assign(ItrObject::RetrieveItrObject(env, itr_ref));

    if(NULL==itr_ptr.get() || 0!=itr_ptr->m_CloseRequested)
    {
       leveldb::gPerfCounters->Inc(leveldb::ePerfDebug4);
       return enif_make_badarg(env);
    }

    // verify that Erlang has not called ItrObjectResourceCleanup AND
    //  that a database close has not already started death proceedings
    if (itr_ptr->ClaimCloseFromCThread())
    {
        eleveldb::WorkTask *work_item = new eleveldb::ItrCloseTask(env, caller_ref,
                                                                   itr_ptr.get());
        return submit_to_thread_queue(work_item, env, caller_ref);
    }   // if
    // this close/cleanup call is way late ... bad programmer!
    else
    {
        return send_reply(env, caller_ref, error_einval(env));
    }   // else
}   // async_iterator_close

//=======================================================================
// Streaming version of iterator -- replaces range_scan functionality
//=======================================================================

/**.......................................................................
 * Erlang client ack receipt of a batch of data from streaming
 */
ERL_NIF_TERM
streaming_ack(ErlNifEnv * env,
               int argc,
               const ERL_NIF_TERM argv[])
{
    const ERL_NIF_TERM ref              = argv[0];
    const ERL_NIF_TERM num_bytes_term   = argv[1];
    uint32_t num_bytes;

    if (!enif_get_uint(env, num_bytes_term, &num_bytes))
        return enif_make_badarg(env);

    using eleveldb::RangeScanTask;
    RangeScanTask::SyncHandle * sync_handle;
    sync_handle = RangeScanTask::RetrieveSyncHandle(env, ref);

    if (!sync_handle || !sync_handle->sync_obj_)
        return enif_make_badarg(env);

    sync_handle->sync_obj_->AckBytes(num_bytes);

    return eleveldb::ATOM_OK;
}

/**.......................................................................
 * Stop a stream that's currently in progress
 */
ERL_NIF_TERM
streaming_stop(ErlNifEnv * env,
               int argc,
               const ERL_NIF_TERM argv[])
{
    const ERL_NIF_TERM ref              = argv[0];

    using eleveldb::RangeScanTask;
    RangeScanTask::SyncHandle * sync_handle;
    sync_handle = RangeScanTask::RetrieveSyncHandle(env, ref);

    if (!sync_handle)
        return enif_make_badarg(env);

    RangeScanTask::SyncHandleResourceCleanup(env, sync_handle);

    return eleveldb::ATOM_OK;
}

/**.......................................................................
 * Start streaming
 */
ERL_NIF_TERM
streaming_start(ErlNifEnv * env,
                int argc,
                const ERL_NIF_TERM argv[])
{
    const ERL_NIF_TERM db_ref           = argv[0];
    const ERL_NIF_TERM start_key_term   = argv[1];
    const ERL_NIF_TERM end_key_term     = argv[2];
    const ERL_NIF_TERM options_list     = argv[3];

    ReferencePtr<DbObject> db_ptr;
    db_ptr.assign(DbObject::RetrieveDbObject(env, db_ref));

    bool has_end_key = enif_is_binary(env, end_key_term);

    if (NULL == db_ptr.get()
        || !enif_is_binary(env, start_key_term)
        || (!has_end_key && eleveldb::ATOM_UNDEFINED != end_key_term)
        || !enif_is_list(env, options_list))
    {
        return enif_make_badarg(env);
    }

    if (NULL == db_ptr->m_Db)
        return error_einval(env);

    ERL_NIF_TERM reply_ref = enif_make_ref(env);

    ErlNifBinary start_key_bin;
    enif_inspect_binary(env, start_key_term, &start_key_bin);
    std::string start_key((const char*)start_key_bin.data, start_key_bin.size);

    std::string * end_key_ptr = NULL;
    std::string end_key;
    if (has_end_key) {
        ErlNifBinary end_key_bin;
        enif_inspect_binary(env, end_key_term, &end_key_bin);
        end_key.assign((const char*)end_key_bin.data, end_key_bin.size);
        end_key_ptr = &end_key;
    }

    RangeScanOptions opts;

    try {

        fold(env, options_list, parse_streaming_option, opts);
        opts.checkOptions();

    } catch(std::runtime_error& err) {
	ERL_NIF_TERM msg_str  = enif_make_string(env, err.what(), ERL_NIF_LATIN1);
        return enif_make_tuple3(env, eleveldb::ATOM_ERROR, reply_ref, msg_str);
    }

    using eleveldb::RangeScanTask;
    RangeScanTask::SyncHandle * sync_handle =
        RangeScanTask::CreateSyncHandle(opts);

    ERL_NIF_TERM sync_ref = enif_make_resource(env, sync_handle);

    // Release so it's destroyed on GC.

    enif_release_resource(sync_handle);

    //------------------------------------------------------------
    // Attempt to allocate a new RangeScanTask.  Internal options
    // check is redundant with checkOptions() above, but I'm leaving
    // it alone for now (the alternative is checking for NULL
    // extractor_ elsewhere in the code).  Because this can throw in
    // principle (although checkOptions() above will already have
    // caught it) it is protected here
    //------------------------------------------------------------

    RangeScanTask* work_item = 0;
    try {
        work_item = new RangeScanTask(env, reply_ref, db_ptr.get(),
                                 start_key, end_key_ptr, opts, sync_handle->sync_obj_);
    } catch(std::runtime_error& err) {
	ERL_NIF_TERM msg_str  = enif_make_string(env, err.what(), ERL_NIF_LATIN1);
        return enif_make_tuple3(env, eleveldb::ATOM_ERROR, reply_ref, msg_str);
    }

    eleveldb_priv_data& priv =
        *static_cast<eleveldb_priv_data *>(enif_priv_data(env));

    if (false == priv.stream_thread_pool.Submit(work_item))
    {
        delete work_item; // TODO: May require fancier destruction.
        // TODO: Add thread pool submit error atom
	ERL_NIF_TERM msg_str  = enif_make_string(env, "Error submitting task to the thread pool", ERL_NIF_LATIN1);
        return enif_make_tuple3(env, eleveldb::ATOM_ERROR, reply_ref, msg_str);
    }

    return enif_make_tuple2(env, eleveldb::ATOM_OK,
                           enif_make_tuple2(env, reply_ref, sync_ref));

} // streaming_start

int64_t getCurrentMicroSeconds()
{
#if _POSIX_TIMERS >= 200801L

struct timespec ts;

// this is rumored to be faster that gettimeofday(), and sometimes
// shift less ... someday use CLOCK_MONOTONIC_RAW

 clock_gettime(CLOCK_MONOTONIC, &ts);
 return static_cast<uint64_t>(ts.tv_sec) * 1000000 + ts.tv_nsec/1000;

#else

struct timeval tv;
gettimeofday(&tv, NULL);
return static_cast<uint64_t>(tv.tv_sec) * 1000000 + tv.tv_usec;

#endif
}

ERL_NIF_TERM
currentMicroSeconds(
    ErlNifEnv* env,
    int argc,
    const ERL_NIF_TERM argv[])
{
  return enif_make_int64(env, getCurrentMicroSeconds());
} // currentMicroSeconds

/**
 * HEY YOU ... please make async
 */
ERL_NIF_TERM
async_destroy(
    ErlNifEnv* env,
    int argc,
    const ERL_NIF_TERM argv[])
{
    char db_name[4096];

    if(!enif_get_string(env, argv[1], db_name, sizeof(db_name), ERL_NIF_LATIN1) ||
       !enif_is_list(env, argv[2]))
    {
        return enif_make_badarg(env);
    }   // if

    ERL_NIF_TERM caller_ref = argv[0];

    leveldb::Options *opts = new leveldb::Options;
    fold(env, argv[2], parse_open_option, *opts);

    eleveldb::WorkTask *work_item = new eleveldb::DestroyTask(env, caller_ref,
                                                              db_name, opts);
    return submit_to_thread_queue(work_item, env, caller_ref);
}   // async_destroy


} // namespace eleveldb

/**
 * HEY YOU ... please make async
 */
ERL_NIF_TERM
eleveldb_status(
    ErlNifEnv* env,
    int argc,
    const ERL_NIF_TERM argv[])
{
    ErlNifBinary name_bin;
    eleveldb::ReferencePtr<eleveldb::DbObject> db_ptr;

    db_ptr.assign(eleveldb::DbObject::RetrieveDbObject(env, argv[0]));

    if(NULL!=db_ptr.get()
       && enif_inspect_binary(env, argv[1], &name_bin))
    {
        if (db_ptr->m_Db == NULL)
        {
            return error_einval(env);
        }

        leveldb::Slice name((const char*)name_bin.data, name_bin.size);
        std::string value;
        if (db_ptr->m_Db->GetProperty(name, &value))
        {
            ERL_NIF_TERM result;
            unsigned char* result_buf = enif_make_new_binary(env, value.size(), &result);
            memcpy(result_buf, value.c_str(), value.size());

            return enif_make_tuple2(env, eleveldb::ATOM_OK, result);
        }
        else
        {
            return eleveldb::ATOM_ERROR;
        }
    }
    else
    {
        return enif_make_badarg(env);
    }
}   // eleveldb_status


/**
 * HEY YOU ... please make async
 */
ERL_NIF_TERM
eleveldb_repair(
    ErlNifEnv* env,
    int argc,
    const ERL_NIF_TERM argv[])
{
    char name[4096];
    if (enif_get_string(env, argv[0], name, sizeof(name), ERL_NIF_LATIN1)
        && enif_is_list(env, argv[1]))
    {
        // Parse out the options
        leveldb::Options opts;
        fold(env, argv[1], parse_open_option, opts);

        leveldb::Status status = leveldb::RepairDB(name, opts);
        if (!status.ok())
        {
            return error_tuple(env, eleveldb::ATOM_ERROR_DB_REPAIR, status);
        }
        else
        {
            return eleveldb::ATOM_OK;
        }
    }
    else
    {
        return enif_make_badarg(env);
    }
}   // eleveldb_repair


ERL_NIF_TERM
eleveldb_is_empty(
    ErlNifEnv* env,
    int argc,
    const ERL_NIF_TERM argv[])
{
    eleveldb::ReferencePtr<eleveldb::DbObject> db_ptr;

    db_ptr.assign(eleveldb::DbObject::RetrieveDbObject(env, argv[0]));

    if(NULL!=db_ptr.get())
    {
        if (db_ptr->m_Db == NULL)
        {
            return error_einval(env);
        }

        leveldb::ReadOptions opts;
        leveldb::Iterator* itr = db_ptr->m_Db->NewIterator(opts);
        itr->SeekToFirst();
        ERL_NIF_TERM result;
        if (itr->Valid())
        {
            result = eleveldb::ATOM_FALSE;
        }
        else
        {
            result = eleveldb::ATOM_TRUE;
        }
        delete itr;

        return result;
    }
    else
    {
        return enif_make_badarg(env);
    }
}   // eleveldb_is_empty


static void on_unload(ErlNifEnv *env, void *priv_data)
{
    eleveldb_priv_data *p = static_cast<eleveldb_priv_data *>(priv_data);
    delete p;

    leveldb::Env::Shutdown();
}


static int on_load(ErlNifEnv* env, void** priv_data, ERL_NIF_TERM load_info)
try
{
    int ret_val;

    ret_val=0;
    *priv_data = NULL;

    // make sure the basic leveldb .so modules are in memory
    //  and initialized ... especially the perf counters
    leveldb::Env::Default();

    // inform erlang of our resource types
    eleveldb::DbObject::CreateDbObjectType(env);
    eleveldb::ItrObject::CreateItrObjectType(env);
    eleveldb::RangeScanTask::CreateSyncHandleType(env);

// must initialize atoms before processing options
#define ATOM(Id, Value) { Id = enif_make_atom(env, Value); }
    ATOM(eleveldb::ATOM_OK, "ok");
    ATOM(eleveldb::ATOM_ERROR, "error");
    ATOM(eleveldb::ATOM_EINVAL, "einval");
    ATOM(eleveldb::ATOM_BADARG, "badarg");
    ATOM(eleveldb::ATOM_TRUE, "true");
    ATOM(eleveldb::ATOM_FALSE, "false");
    ATOM(eleveldb::ATOM_CREATE_IF_MISSING, "create_if_missing");
    ATOM(eleveldb::ATOM_ERROR_IF_EXISTS, "error_if_exists");
    ATOM(eleveldb::ATOM_WRITE_BUFFER_SIZE, "write_buffer_size");
    ATOM(eleveldb::ATOM_SST_BLOCK_SIZE, "sst_block_size");
    ATOM(eleveldb::ATOM_BLOCK_RESTART_INTERVAL, "block_restart_interval");
    ATOM(eleveldb::ATOM_BLOCK_SIZE_STEPS, "block_size_steps");
    ATOM(eleveldb::ATOM_ERROR_DB_OPEN,"db_open");
    ATOM(eleveldb::ATOM_ERROR_DB_PUT, "db_put");
    ATOM(eleveldb::ATOM_NOT_FOUND, "not_found");
    ATOM(eleveldb::ATOM_VERIFY_CHECKSUMS, "verify_checksums");
    ATOM(eleveldb::ATOM_FILL_CACHE,"fill_cache");
    ATOM(eleveldb::ATOM_ITERATOR_REFRESH,"iterator_refresh");
    ATOM(eleveldb::ATOM_SYNC, "sync");
    ATOM(eleveldb::ATOM_ERROR_DB_DELETE, "db_delete");
    ATOM(eleveldb::ATOM_CLEAR, "clear");
    ATOM(eleveldb::ATOM_PUT, "put");
    ATOM(eleveldb::ATOM_DELETE, "delete");
    ATOM(eleveldb::ATOM_ERROR_DB_WRITE, "db_write");
    ATOM(eleveldb::ATOM_BAD_WRITE_ACTION, "bad_write_action");
    ATOM(eleveldb::ATOM_KEEP_RESOURCE_FAILED, "keep_resource_failed");
    ATOM(eleveldb::ATOM_ITERATOR_CLOSED, "iterator_closed");
    ATOM(eleveldb::ATOM_FIRST, "first");
    ATOM(eleveldb::ATOM_LAST, "last");
    ATOM(eleveldb::ATOM_NEXT, "next");
    ATOM(eleveldb::ATOM_PREV, "prev");
    ATOM(eleveldb::ATOM_PREFETCH, "prefetch");
    ATOM(eleveldb::ATOM_PREFETCH_STOP, "prefetch_stop");
    ATOM(eleveldb::ATOM_INVALID_ITERATOR, "invalid_iterator");
    ATOM(eleveldb::ATOM_PARANOID_CHECKS, "paranoid_checks");
    ATOM(eleveldb::ATOM_VERIFY_COMPACTIONS, "verify_compactions");
    ATOM(eleveldb::ATOM_ERROR_DB_DESTROY, "error_db_destroy");
    ATOM(eleveldb::ATOM_ERROR_DB_REPAIR, "error_db_repair");
    ATOM(eleveldb::ATOM_KEYS_ONLY, "keys_only");
    ATOM(eleveldb::ATOM_COMPRESSION, "compression");
    ATOM(eleveldb::ATOM_ON, "on");
    ATOM(eleveldb::ATOM_OFF, "off");
    ATOM(eleveldb::ATOM_SNAPPY, "snappy");
    ATOM(eleveldb::ATOM_LZ4, "lz4");
    ATOM(eleveldb::ATOM_USE_BLOOMFILTER, "use_bloomfilter");
    ATOM(eleveldb::ATOM_TOTAL_MEMORY, "total_memory");
    ATOM(eleveldb::ATOM_TOTAL_LEVELDB_MEM, "total_leveldb_mem");
    ATOM(eleveldb::ATOM_TOTAL_LEVELDB_MEM_PERCENT, "total_leveldb_mem_percent");
    ATOM(eleveldb::ATOM_BLOCK_CACHE_THRESHOLD, "block_cache_threshold");
    ATOM(eleveldb::ATOM_IS_INTERNAL_DB, "is_internal_db");
    ATOM(eleveldb::ATOM_LIMITED_DEVELOPER_MEM, "limited_developer_mem");
    ATOM(eleveldb::ATOM_ELEVELDB_THREADS, "eleveldb_threads");
    ATOM(eleveldb::ATOM_ELEVELDB_STREAM_THREADS, "eleveldb_stream_threads");
    ATOM(eleveldb::ATOM_FADVISE_WILLNEED, "fadvise_willneed");
    ATOM(eleveldb::ATOM_DELETE_THRESHOLD, "delete_threshold");
    ATOM(eleveldb::ATOM_TIERED_SLOW_LEVEL, "tiered_slow_level");
    ATOM(eleveldb::ATOM_TIERED_FAST_PREFIX, "tiered_fast_prefix");
    ATOM(eleveldb::ATOM_TIERED_SLOW_PREFIX, "tiered_slow_prefix");
    ATOM(eleveldb::ATOM_START_INCLUSIVE, "start_inclusive");
    ATOM(eleveldb::ATOM_END_INCLUSIVE, "end_inclusive");
    ATOM(eleveldb::ATOM_MAX_UNACKED_BYTES, "max_unacked_bytes");
    ATOM(eleveldb::ATOM_MAX_BATCH_BYTES, "max_batch_bytes");
    ATOM(eleveldb::ATOM_NEEDS_REACK, "needs_reack");
    ATOM(eleveldb::ATOM_RANGE_FILTER, "range_filter");
    ATOM(eleveldb::ATOM_STREAMING_BATCH, "streaming_batch");
    ATOM(eleveldb::ATOM_STREAMING_END,   "streaming_end");
    ATOM(eleveldb::ATOM_STREAMING_ERROR, "streaming_error");
    ATOM(eleveldb::ATOM_LIMIT, "limit");
    ATOM(eleveldb::ATOM_UNDEFINED, "undefined");
    ATOM(eleveldb::ATOM_ENCODING, "encoding");
    ATOM(eleveldb::ATOM_ERLANG_ENCODING,  Encoding::encodingAtom(Encoding::ERLANG).c_str());
    ATOM(eleveldb::ATOM_MSGPACK_ENCODING, Encoding::encodingAtom(Encoding::MSGPACK).c_str());
    ATOM(eleveldb::ATOM_CACHE_OBJECT_WARMING, "cache_object_warming");
    ATOM(eleveldb::ATOM_EXPIRY_ENABLED, "expiry_enabled");
    ATOM(eleveldb::ATOM_EXPIRY_MINUTES, "expiry_minutes");
    ATOM(eleveldb::ATOM_WHOLE_FILE_EXPIRY, "whole_file_expiry");
#undef ATOM


    // read options that apply to global eleveldb environment
    if(enif_is_list(env, load_info))
    {
        EleveldbOptions load_options;

        fold(env, load_info, parse_init_option, load_options);

        /* Spin up the thread pool, set up all private data: */
        eleveldb_priv_data *priv = new eleveldb_priv_data(load_options);

        *priv_data = priv;

    }   // if

    else
    {
        // anything non-zero is "fail"
        ret_val=1;
    }   // else
    // Initialize common atoms

    return ret_val;
}


catch(std::exception& e)
{
    /* Refuse to load the NIF module (I see no way right now to return a more specific exception
    or log extra information): */
    return -1;
}
catch(...)
{
    return -1;
}


extern "C" {
    ERL_NIF_INIT(eleveldb, nif_funcs, &on_load, NULL, NULL, &on_unload);
}<|MERGE_RESOLUTION|>--- conflicted
+++ resolved
@@ -252,12 +252,7 @@
 public:
     EleveldbOptions m_Opts;
     leveldb::HotThreadPool thread_pool;
-<<<<<<< HEAD
     leveldb::HotThreadPool stream_thread_pool;
-    leveldb::ExpiryPtr_t m_ExpiryModule;    // only populated if expiry options seen
-                                            //  (self deleting pointer)
-=======
->>>>>>> 5ef73b56
 
     explicit eleveldb_priv_data(EleveldbOptions & Options)
     : m_Opts(Options),
@@ -520,19 +515,23 @@
                 opts.cache_object_warming = false;
         }
 
+        // Note: I'm changing the logic of these options settings from
+        // the original mv-expiry-schema2 branch so that the expiry
+        // module is created and assigned if _any_ expiry option is
+        // specified (in that branch, it was only assigned when
+        // expiry_enabled was detected.  For other options, the
+        // pointer was checked and the value assigned only if the
+        // pointer was not NULL).
+        //
+        // Otherwise, if any expiry option is specified before
+        // expiry_enabled, the module won't exist at that point, and
+        // the option will be lost!
+        
         else if (option[0] == eleveldb::ATOM_EXPIRY_ENABLED)
         {
-            if (option[1] == eleveldb::ATOM_TRUE)
-            {
-                if (NULL==opts.expiry_module.get())
-                    opts.expiry_module.assign(new leveldb::ExpiryModuleOS);
-                ((leveldb::ExpiryModuleOS *)opts.expiry_module.get())->expiry_enabled = true;
-            }   // if
-            else
-            {
-                if (NULL!=opts.expiry_module.get())
-                    ((leveldb::ExpiryModuleOS *)opts.expiry_module.get())->expiry_enabled = false;
-            }   // else
+            if (NULL==opts.expiry_module.get())
+                opts.expiry_module.assign(new leveldb::ExpiryModuleOS);
+            ((leveldb::ExpiryModuleOS *)opts.expiry_module.get())->expiry_enabled = (option[1] == eleveldb::ATOM_TRUE);
         }   // else if
         else if (option[0] == eleveldb::ATOM_EXPIRY_MINUTES)
         {
@@ -546,17 +545,9 @@
         }   // else if
         else if (option[0] == eleveldb::ATOM_WHOLE_FILE_EXPIRY)
         {
-            if (option[1] == eleveldb::ATOM_TRUE)
-            {
-                if (NULL==opts.expiry_module.get())
-                    opts.expiry_module.assign(new leveldb::ExpiryModuleOS);
-                ((leveldb::ExpiryModuleOS *)opts.expiry_module.get())->whole_file_expiry = true;
-            }   // if
-            else
-            {
-                if (NULL!=opts.expiry_module.get())
-                    ((leveldb::ExpiryModuleOS *)opts.expiry_module.get())->whole_file_expiry = false;
-            }   // else
+            if (NULL==opts.expiry_module.get())
+                opts.expiry_module.assign(new leveldb::ExpiryModuleOS);
+            ((leveldb::ExpiryModuleOS *)opts.expiry_module.get())->whole_file_expiry = (option[1] == eleveldb::ATOM_TRUE);
         }   // else if
 
     }
@@ -609,17 +600,17 @@
             if (enif_get_uint(env, option[1], &limit))
                 opts.limit = limit;
 
-	    //------------------------------------------------------------
-	    // ATOM_ENCODING specifies which extractor to use
-	    //------------------------------------------------------------
+            //------------------------------------------------------------
+            // ATOM_ENCODING specifies which extractor to use
+            //------------------------------------------------------------
 
         } else if (option[0] == eleveldb::ATOM_ENCODING) {
             opts.encodingType_ = Encoding::typeOf(ErlUtil::getString(env, option[1]), true);
 
-	    //------------------------------------------------------------
-	    // ATOM_RANGE_FILTER specifies a filter.  Defer parsing
-	    // this until we read the first key
-	    //------------------------------------------------------------
+            //------------------------------------------------------------
+            // ATOM_RANGE_FILTER specifies a filter.  Defer parsing
+            // this until we read the first key
+            //------------------------------------------------------------
 
         } else if (option[0] == eleveldb::ATOM_RANGE_FILTER) {
 
@@ -1313,7 +1304,7 @@
         opts.checkOptions();
 
     } catch(std::runtime_error& err) {
-	ERL_NIF_TERM msg_str  = enif_make_string(env, err.what(), ERL_NIF_LATIN1);
+        ERL_NIF_TERM msg_str  = enif_make_string(env, err.what(), ERL_NIF_LATIN1);
         return enif_make_tuple3(env, eleveldb::ATOM_ERROR, reply_ref, msg_str);
     }
 
@@ -1341,7 +1332,7 @@
         work_item = new RangeScanTask(env, reply_ref, db_ptr.get(),
                                  start_key, end_key_ptr, opts, sync_handle->sync_obj_);
     } catch(std::runtime_error& err) {
-	ERL_NIF_TERM msg_str  = enif_make_string(env, err.what(), ERL_NIF_LATIN1);
+        ERL_NIF_TERM msg_str  = enif_make_string(env, err.what(), ERL_NIF_LATIN1);
         return enif_make_tuple3(env, eleveldb::ATOM_ERROR, reply_ref, msg_str);
     }
 
@@ -1352,7 +1343,7 @@
     {
         delete work_item; // TODO: May require fancier destruction.
         // TODO: Add thread pool submit error atom
-	ERL_NIF_TERM msg_str  = enif_make_string(env, "Error submitting task to the thread pool", ERL_NIF_LATIN1);
+        ERL_NIF_TERM msg_str  = enif_make_string(env, "Error submitting task to the thread pool", ERL_NIF_LATIN1);
         return enif_make_tuple3(env, eleveldb::ATOM_ERROR, reply_ref, msg_str);
     }
 
