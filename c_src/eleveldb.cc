// -------------------------------------------------------------------
//
// eleveldb: Erlang Wrapper for LevelDB (http://code.google.com/p/leveldb/)
//
// Copyright (c) 2011-2016 Basho Technologies, Inc. All Rights Reserved.
//
// This file is provided to you under the Apache License,
// Version 2.0 (the "License"); you may not use this file
// except in compliance with the License.  You may obtain
// a copy of the License at
//
//   http://www.apache.org/licenses/LICENSE-2.0
//
// Unless required by applicable law or agreed to in writing,
// software distributed under the License is distributed on an
// "AS IS" BASIS, WITHOUT WARRANTIES OR CONDITIONS OF ANY
// KIND, either express or implied.  See the License for the
// specific language governing permissions and limitations
// under the License.
//
// -------------------------------------------------------------------

#include <syslog.h>

#include <new>
#include <set>
#include <stack>
#include <deque>
#include <sstream>
#include <utility>
#include <stdexcept>
#include <algorithm>
#include <vector>

#include "eleveldb.h"
#include "filter_parser.h"

#include "CmpUtil.h"
#include "ErlUtil.h"

#include "leveldb/db.h"
#include "leveldb/env.h"
#include "leveldb/write_batch.h"
#include "leveldb/cache.h"
#include "leveldb/filter_policy.h"
#include "leveldb/perf_count.h"
#define LEVELDB_PLATFORM_POSIX
#include "util/hot_threads.h"
#include "leveldb_os/expiry_os.h"

#ifndef INCL_WORKITEMS_H
    #include "workitems.h"
#endif

#ifndef ATOMS_H
    #include "atoms.h"
#endif

#include "work_result.hpp"

#include "leveldb/atomics.h"

static ErlNifFunc nif_funcs[] =
{
    {"async_close", 2, eleveldb::async_close},
    {"async_iterator_close", 2, eleveldb::async_iterator_close},
    {"status", 2, eleveldb_status},
    {"async_destroy", 3, eleveldb::async_destroy},
    {"repair", 2, eleveldb_repair},
    {"is_empty", 1, eleveldb_is_empty},

    {"async_open", 3, eleveldb::async_open},
    {"async_write", 4, eleveldb::async_write},
    {"sync_write", 4, eleveldb::sync_write},
    {"async_get", 4, eleveldb::async_get},

    {"async_iterator", 3, eleveldb::async_iterator},
    {"async_iterator", 4, eleveldb::async_iterator},
    {"async_iterator_move", 3, eleveldb::async_iterator_move},

    {"streaming_start", 4, eleveldb::streaming_start},
    {"streaming_ack", 2, eleveldb::streaming_ack},
    {"streaming_stop", 1, eleveldb::streaming_stop},

    {"current_usec",   0, eleveldb::currentMicroSeconds},
};


namespace eleveldb {

// Atoms (initialized in on_load)
ERL_NIF_TERM ATOM_TRUE;
ERL_NIF_TERM ATOM_FALSE;
ERL_NIF_TERM ATOM_OK;
ERL_NIF_TERM ATOM_ERROR;
ERL_NIF_TERM ATOM_EINVAL;
ERL_NIF_TERM ATOM_BADARG;
ERL_NIF_TERM ATOM_CREATE_IF_MISSING;
ERL_NIF_TERM ATOM_ERROR_IF_EXISTS;
ERL_NIF_TERM ATOM_WRITE_BUFFER_SIZE;
ERL_NIF_TERM ATOM_SST_BLOCK_SIZE;
ERL_NIF_TERM ATOM_BLOCK_SIZE_STEPS;
ERL_NIF_TERM ATOM_BLOCK_RESTART_INTERVAL;
ERL_NIF_TERM ATOM_ERROR_DB_OPEN;
ERL_NIF_TERM ATOM_ERROR_DB_PUT;
ERL_NIF_TERM ATOM_NOT_FOUND;
ERL_NIF_TERM ATOM_VERIFY_CHECKSUMS;
ERL_NIF_TERM ATOM_FILL_CACHE;
ERL_NIF_TERM ATOM_ITERATOR_REFRESH;
ERL_NIF_TERM ATOM_SYNC;
ERL_NIF_TERM ATOM_ERROR_DB_DELETE;
ERL_NIF_TERM ATOM_CLEAR;
ERL_NIF_TERM ATOM_PUT;
ERL_NIF_TERM ATOM_DELETE;
ERL_NIF_TERM ATOM_ERROR_DB_WRITE;
ERL_NIF_TERM ATOM_BAD_WRITE_ACTION;
ERL_NIF_TERM ATOM_KEEP_RESOURCE_FAILED;
ERL_NIF_TERM ATOM_ITERATOR_CLOSED;
ERL_NIF_TERM ATOM_FIRST;
ERL_NIF_TERM ATOM_LAST;
ERL_NIF_TERM ATOM_NEXT;
ERL_NIF_TERM ATOM_PREV;
ERL_NIF_TERM ATOM_PREFETCH;
ERL_NIF_TERM ATOM_PREFETCH_STOP;
ERL_NIF_TERM ATOM_INVALID_ITERATOR;
ERL_NIF_TERM ATOM_PARANOID_CHECKS;
ERL_NIF_TERM ATOM_VERIFY_COMPACTIONS;
ERL_NIF_TERM ATOM_ERROR_DB_DESTROY;
ERL_NIF_TERM ATOM_KEYS_ONLY;
ERL_NIF_TERM ATOM_COMPRESSION;
ERL_NIF_TERM ATOM_ON;
ERL_NIF_TERM ATOM_OFF;
ERL_NIF_TERM ATOM_SNAPPY;
ERL_NIF_TERM ATOM_LZ4;
ERL_NIF_TERM ATOM_ERROR_DB_REPAIR;
ERL_NIF_TERM ATOM_USE_BLOOMFILTER;
ERL_NIF_TERM ATOM_TOTAL_MEMORY;
ERL_NIF_TERM ATOM_TOTAL_LEVELDB_MEM;
ERL_NIF_TERM ATOM_TOTAL_LEVELDB_MEM_PERCENT;
ERL_NIF_TERM ATOM_BLOCK_CACHE_THRESHOLD;
ERL_NIF_TERM ATOM_IS_INTERNAL_DB;
ERL_NIF_TERM ATOM_LIMITED_DEVELOPER_MEM;
ERL_NIF_TERM ATOM_ELEVELDB_THREADS;
ERL_NIF_TERM ATOM_ELEVELDB_STREAM_THREADS;
ERL_NIF_TERM ATOM_FADVISE_WILLNEED;
ERL_NIF_TERM ATOM_DELETE_THRESHOLD;
ERL_NIF_TERM ATOM_TIERED_SLOW_LEVEL;
ERL_NIF_TERM ATOM_TIERED_FAST_PREFIX;
ERL_NIF_TERM ATOM_TIERED_SLOW_PREFIX;
ERL_NIF_TERM ATOM_START_INCLUSIVE;
ERL_NIF_TERM ATOM_END_INCLUSIVE;
ERL_NIF_TERM ATOM_MAX_UNACKED_BYTES;
ERL_NIF_TERM ATOM_MAX_BATCH_BYTES;
ERL_NIF_TERM ATOM_NEEDS_REACK;
ERL_NIF_TERM ATOM_RANGE_FILTER;
ERL_NIF_TERM ATOM_STREAMING_BATCH;
ERL_NIF_TERM ATOM_STREAMING_END;
ERL_NIF_TERM ATOM_STREAMING_ERROR;
ERL_NIF_TERM ATOM_LIMIT;
ERL_NIF_TERM ATOM_UNDEFINED;
ERL_NIF_TERM ATOM_ENCODING;
ERL_NIF_TERM ATOM_ERLANG_ENCODING;
ERL_NIF_TERM ATOM_MSGPACK_ENCODING;
ERL_NIF_TERM ATOM_CACHE_OBJECT_WARMING;
ERL_NIF_TERM ATOM_EXPIRY_ENABLED;
ERL_NIF_TERM ATOM_EXPIRY_MINUTES;
ERL_NIF_TERM ATOM_WHOLE_FILE_EXPIRY;
}   // namespace eleveldb

using std::nothrow;

struct eleveldb_itr_handle;

class eleveldb_thread_pool;
class eleveldb_priv_data;

static volatile uint64_t gCurrentTotalMemory=0;

int64_t getCurrentMicroSeconds();

// Erlang helpers:
ERL_NIF_TERM error_einval(ErlNifEnv* env)
{
    return enif_make_tuple2(env, eleveldb::ATOM_ERROR, eleveldb::ATOM_EINVAL);
}

static ERL_NIF_TERM error_tuple(ErlNifEnv* env, ERL_NIF_TERM error, leveldb::Status& status)
{
    ERL_NIF_TERM reason = enif_make_string(env, status.ToString().c_str(),
                                           ERL_NIF_LATIN1);
    return enif_make_tuple2(env, eleveldb::ATOM_ERROR,
                            enif_make_tuple2(env, error, reason));
}

static ERL_NIF_TERM slice_to_binary(ErlNifEnv* env, leveldb::Slice s)
{
    ERL_NIF_TERM result;
    unsigned char* value = enif_make_new_binary(env, s.size(), &result);
    memcpy(value, s.data(), s.size());
    return result;
}

/** struct for grabbing eleveldb environment options via fold
 *   ... then loading said options into eleveldb_priv_data
 */
struct EleveldbOptions
{
    int m_EleveldbThreads;
    int m_EleveldbStreamThreads;
    int m_LeveldbImmThreads;
    int m_LeveldbBGWriteThreads;
    int m_LeveldbOverlapThreads;
    int m_LeveldbGroomingThreads;

    int m_TotalMemPercent;
    size_t m_TotalMem;

    bool m_LimitedDeveloper;
    bool m_FadviseWillNeed;

    EleveldbOptions()
        : m_EleveldbThreads(71), m_EleveldbStreamThreads(71),
          m_LeveldbImmThreads(0), m_LeveldbBGWriteThreads(0),
          m_LeveldbOverlapThreads(0), m_LeveldbGroomingThreads(0),
          m_TotalMemPercent(0), m_TotalMem(0),
          m_LimitedDeveloper(false), m_FadviseWillNeed(false)
        {};

    void Dump()
    {
        syslog(LOG_ERR, "         m_EleveldbThreads: %d\n", m_EleveldbThreads);
        syslog(LOG_ERR, "   m_EleveldbStreamThreads: %d\n", m_EleveldbStreamThreads);
        syslog(LOG_ERR, "       m_LeveldbImmThreads: %d\n", m_LeveldbImmThreads);
        syslog(LOG_ERR, "   m_LeveldbBGWriteThreads: %d\n", m_LeveldbBGWriteThreads);
        syslog(LOG_ERR, "   m_LeveldbOverlapThreads: %d\n", m_LeveldbOverlapThreads);
        syslog(LOG_ERR, "  m_LeveldbGroomingThreads: %d\n", m_LeveldbGroomingThreads);

        syslog(LOG_ERR, "         m_TotalMemPercent: %d\n", m_TotalMemPercent);
        syslog(LOG_ERR, "                m_TotalMem: %zd\n", m_TotalMem);

        syslog(LOG_ERR, "        m_LimitedDeveloper: %s\n", (m_LimitedDeveloper ? "true" : "false"));
        syslog(LOG_ERR, "         m_FadviseWillNeed: %s\n", (m_FadviseWillNeed ? "true" : "false"));
    }   // Dump
};  // struct EleveldbOptions


/** Module-level private data:
 *    singleton instance held by erlang and passed on API calls
 */
class eleveldb_priv_data
{
public:
    EleveldbOptions m_Opts;
    leveldb::HotThreadPool thread_pool;
    leveldb::HotThreadPool stream_thread_pool;

    explicit eleveldb_priv_data(EleveldbOptions & Options)
    : m_Opts(Options),
      thread_pool(Options.m_EleveldbThreads, "Eleveldb",
                  leveldb::ePerfElevelDirect, leveldb::ePerfElevelQueued,
                  leveldb::ePerfElevelDequeued, leveldb::ePerfElevelWeighted),
      stream_thread_pool(Options.m_EleveldbStreamThreads, "EleveldbStream",
                  leveldb::ePerfElevelDirect, leveldb::ePerfElevelQueued,
                  leveldb::ePerfElevelDequeued, leveldb::ePerfElevelWeighted)
        {}

private:
    eleveldb_priv_data();                                      // no default constructor
    eleveldb_priv_data(const eleveldb_priv_data&);             // nocopy
    eleveldb_priv_data& operator=(const eleveldb_priv_data&);  // nocopyassign

};

ERL_NIF_TERM parse_init_option(ErlNifEnv* env, ERL_NIF_TERM item, EleveldbOptions& opts)
{
    int arity;
    const ERL_NIF_TERM* option;

    if (enif_get_tuple(env, item, &arity, &option) && 2==arity)
    {
        if (option[0] == eleveldb::ATOM_TOTAL_LEVELDB_MEM)
        {
            unsigned long memory_sz;
            if (enif_get_ulong(env, option[1], &memory_sz))
            {
                if (memory_sz != 0)
                {
                    opts.m_TotalMem = memory_sz;
                }
            }
        }
        else if (option[0] == eleveldb::ATOM_TOTAL_LEVELDB_MEM_PERCENT)
        {
            unsigned long memory_sz;
            if (enif_get_ulong(env, option[1], &memory_sz))
            {
                if (0 < memory_sz && memory_sz <= 100)
                 {
                     // this gets noticed later and applied against gCurrentTotalMemory
                     opts.m_TotalMemPercent = memory_sz;
                 }
            }
        }
        else if (option[0] == eleveldb::ATOM_LIMITED_DEVELOPER_MEM)
        {
            if (option[1] == eleveldb::ATOM_TRUE)
            {
                opts.m_LimitedDeveloper = true;

                // lower thread count too if developer stuff.
                //  each thread has 2Mbytes to 8Mbytes of stack
                if (71==opts.m_EleveldbThreads)
                    opts.m_EleveldbThreads=7;
            }   // if
            else
            {
                opts.m_LimitedDeveloper = false;
            }   // else
        }
        else if (option[0] == eleveldb::ATOM_ELEVELDB_THREADS)
        {
            unsigned long temp;
            if (enif_get_ulong(env, option[1], &temp))
            {
                if (temp != 0)
                {
                    opts.m_EleveldbThreads = temp;
                }   // if
            }   // if
        }
        else if (option[0] == eleveldb::ATOM_ELEVELDB_STREAM_THREADS)
        {
            unsigned long temp;
            if (enif_get_ulong(env, option[1], &temp))
            {
                if (temp != 0)
                {
                    opts.m_EleveldbStreamThreads = temp;
                }   // if
            }   // if
        }
        else if (option[0] == eleveldb::ATOM_FADVISE_WILLNEED)
        {
            opts.m_FadviseWillNeed = (option[1] == eleveldb::ATOM_TRUE);
        }
    }

    return eleveldb::ATOM_OK;
}

ERL_NIF_TERM parse_open_option(ErlNifEnv* env, ERL_NIF_TERM item, leveldb::Options& opts)
{
    int arity;
    const ERL_NIF_TERM* option;
    if (enif_get_tuple(env, item, &arity, &option) && 2==arity)
    {
        if (option[0] == eleveldb::ATOM_CREATE_IF_MISSING)
            opts.create_if_missing = (option[1] == eleveldb::ATOM_TRUE);
        else if (option[0] == eleveldb::ATOM_ERROR_IF_EXISTS)
            opts.error_if_exists = (option[1] == eleveldb::ATOM_TRUE);
        else if (option[0] == eleveldb::ATOM_PARANOID_CHECKS)
            opts.paranoid_checks = (option[1] == eleveldb::ATOM_TRUE);
        else if (option[0] == eleveldb::ATOM_VERIFY_COMPACTIONS)
            opts.verify_compactions = (option[1] == eleveldb::ATOM_TRUE);
        else if (option[0] == eleveldb::ATOM_WRITE_BUFFER_SIZE)
        {
            unsigned long write_buffer_sz;
            if (enif_get_ulong(env, option[1], &write_buffer_sz))
                opts.write_buffer_size = write_buffer_sz;
        }
        else if (option[0] == eleveldb::ATOM_SST_BLOCK_SIZE)
        {
            unsigned long sst_block_sz(0);
            if (enif_get_ulong(env, option[1], &sst_block_sz))
             opts.block_size = sst_block_sz; // Note: We just set the "old" block_size option.
        }
        else if (option[0] == eleveldb::ATOM_BLOCK_RESTART_INTERVAL)
        {
            int block_restart_interval;
            if (enif_get_int(env, option[1], &block_restart_interval))
                opts.block_restart_interval = block_restart_interval;
        }
        else if (option[0] == eleveldb::ATOM_BLOCK_SIZE_STEPS)
        {
            unsigned long block_steps(0);
            if (enif_get_ulong(env, option[1], &block_steps))
             opts.block_size_steps = block_steps;
        }
        else if (option[0] == eleveldb::ATOM_BLOCK_CACHE_THRESHOLD)
        {
            unsigned long memory_sz;
            if (enif_get_ulong(env, option[1], &memory_sz))
            {
                if (memory_sz != 0)
                {
                    opts.block_cache_threshold = memory_sz;
                }
            }
        }
        else if (option[0] == eleveldb::ATOM_DELETE_THRESHOLD)
        {
            unsigned long threshold(0);
            if (enif_get_ulong(env, option[1], &threshold))
             opts.delete_threshold = threshold;
        }
        else if (option[0] == eleveldb::ATOM_COMPRESSION)
        {
            if (option[1] == eleveldb::ATOM_ON || option[1] == eleveldb::ATOM_TRUE
                || option[1] == eleveldb::ATOM_SNAPPY)
            {
                opts.compression = leveldb::kSnappyCompression;
            }   // if

            else if (option[1] == eleveldb::ATOM_LZ4 )
            {
                opts.compression = leveldb::kLZ4Compression;
            }   // else if

            else
            {
                opts.compression = leveldb::kNoCompression;
            }   // else
        }
        else if (option[0] == eleveldb::ATOM_USE_BLOOMFILTER)
        {
            // By default, we want to use a 16-bit-per-key bloom filter on a
            // per-table basis. We only disable it if explicitly asked. Alternatively,
            // one can provide a value for # of bits-per-key.
            unsigned long bfsize = 16;
            if (option[1] == eleveldb::ATOM_TRUE || enif_get_ulong(env, option[1], &bfsize))
            {
                opts.filter_policy = leveldb::NewBloomFilterPolicy2(bfsize);
            }
        }
        else if (option[0] == eleveldb::ATOM_TOTAL_MEMORY)
        {
            // NOTE: uint64_t memory_sz and enif_get_uint64() do NOT compile
            // correctly on some platforms.  Why?  because it's Erlang.
            unsigned long memory_sz;
            if (enif_get_ulong(env, option[1], &memory_sz))
            {
                // ignoring memory size below 1G, going with defaults
                //  (because Erlang/Riak need 1G to themselves making
                //   percentage of memory unreliable)
                if (1024*1024*1024L < memory_sz)
                {
                    gCurrentTotalMemory = memory_sz;
                }
                // did a dynamic VM just have a memory resize?
                //  just in case reset the global
                else if (0 != memory_sz)
                {
                    gCurrentTotalMemory = 0;
                }   // else if
            }
        }
        else if (option[0] == eleveldb::ATOM_TOTAL_LEVELDB_MEM)
        {
            unsigned long memory_sz;
            if (enif_get_ulong(env, option[1], &memory_sz))
            {
                if (memory_sz != 0)
                 {
                     opts.total_leveldb_mem = memory_sz;
                 }
            }
        }
        else if (option[0] == eleveldb::ATOM_TOTAL_LEVELDB_MEM_PERCENT)
        {
            unsigned long memory_sz;
            if (enif_get_ulong(env, option[1], &memory_sz))
            {
                if (0 < memory_sz && memory_sz <= 100)
                 {
                     // this gets noticed later and applied against gCurrentTotalMemory
                     opts.total_leveldb_mem = memory_sz;
                 }
            }
        }
        else if (option[0] == eleveldb::ATOM_IS_INTERNAL_DB)
        {
            if (option[1] == eleveldb::ATOM_TRUE)
                opts.is_internal_db = true;
            else
                opts.is_internal_db = false;
        }
        else if (option[0] == eleveldb::ATOM_LIMITED_DEVELOPER_MEM)
        {
            if (option[1] == eleveldb::ATOM_TRUE)
                opts.limited_developer_mem = true;
            else
                opts.limited_developer_mem = false;
        }

        else if (option[0] == eleveldb::ATOM_TIERED_SLOW_LEVEL)
        {
            int tiered_level;
            if (enif_get_int(env, option[1], &tiered_level))
                opts.tiered_slow_level = tiered_level;
        }
        else if (option[0] == eleveldb::ATOM_TIERED_FAST_PREFIX)
        {
            char buffer[256];
            int ret_val;

            ret_val=enif_get_string(env, option[1], buffer, 256, ERL_NIF_LATIN1);
            if (0<ret_val && ret_val<256)
                opts.tiered_fast_prefix = buffer;
        }
        else if (option[0] == eleveldb::ATOM_TIERED_SLOW_PREFIX)
        {
            char buffer[256];
            int ret_val;

            ret_val=enif_get_string(env, option[1], buffer, 256, ERL_NIF_LATIN1);
            if (0<ret_val && ret_val<256)
                opts.tiered_slow_prefix = buffer;
        }
        else if (option[0] == eleveldb::ATOM_CACHE_OBJECT_WARMING)
        {
            if (option[1] == eleveldb::ATOM_TRUE)
                opts.cache_object_warming = true;
            else
                opts.cache_object_warming = false;
        }

        // Note: I'm changing the logic of these options settings from
        // the original mv-expiry-schema2 branch so that the expiry
        // module is created and assigned if _any_ expiry option is
        // specified (in that branch, it is only assigned when
        // expiry_enabled = true is detected, or a non-default value
        // of other parameters is given).
        //
        // The corectness of the above behavior is predicated on this
        // code's view of the default parameters always being in sync
        // with the leveldb::ExpiryModuleOS constructor.  For example,
        // if that code were to change the default value of
        // whole_file_expiry to true on construction, then specifying
        // whole_file_expiry = false in the options prior to
        // expiry_enabled = true would cause the former option to be
        // lost.
        
        else if (option[0] == eleveldb::ATOM_EXPIRY_ENABLED)
        {
            if (NULL==opts.expiry_module.get())
                opts.expiry_module.assign(new leveldb::ExpiryModuleOS);
            ((leveldb::ExpiryModuleOS *)opts.expiry_module.get())->expiry_enabled = (option[1] == eleveldb::ATOM_TRUE);
        }   // else if
        else if (option[0] == eleveldb::ATOM_EXPIRY_MINUTES)
        {
            unsigned long minutes(0);
            if (enif_get_ulong(env, option[1], &minutes))
            {
                if (NULL==opts.expiry_module.get())
                    opts.expiry_module.assign(new leveldb::ExpiryModuleOS);
                ((leveldb::ExpiryModuleOS *)opts.expiry_module.get())->expiry_minutes = minutes;
            }   // if
        }   // else if
        else if (option[0] == eleveldb::ATOM_WHOLE_FILE_EXPIRY)
        {
            if (NULL==opts.expiry_module.get())
                opts.expiry_module.assign(new leveldb::ExpiryModuleOS);
            ((leveldb::ExpiryModuleOS *)opts.expiry_module.get())->whole_file_expiry = (option[1] == eleveldb::ATOM_TRUE);
        }   // else if

    }

    return eleveldb::ATOM_OK;
}

ERL_NIF_TERM parse_read_option(ErlNifEnv* env, ERL_NIF_TERM item, leveldb::ReadOptions& opts)
{
    int arity;
    const ERL_NIF_TERM* option;
    if (enif_get_tuple(env, item, &arity, &option) && 2==arity)
    {
        if (option[0] == eleveldb::ATOM_VERIFY_CHECKSUMS)
            opts.verify_checksums = (option[1] == eleveldb::ATOM_TRUE);
        else if (option[0] == eleveldb::ATOM_FILL_CACHE)
            opts.fill_cache = (option[1] == eleveldb::ATOM_TRUE);
        else if (option[0] == eleveldb::ATOM_ITERATOR_REFRESH)
            opts.iterator_refresh = (option[1] == eleveldb::ATOM_TRUE);
    }

    return eleveldb::ATOM_OK;
}

ERL_NIF_TERM parse_streaming_option(ErlNifEnv* env, ERL_NIF_TERM item,
                                     eleveldb::RangeScanOptions & opts)
{
    int arity;
    const ERL_NIF_TERM* option;
    if (enif_get_tuple(env, item, &arity, &option) && 2 == arity)
    {
        if (option[0] == eleveldb::ATOM_START_INCLUSIVE)
            opts.start_inclusive = (option[1] == eleveldb::ATOM_TRUE);
        else if (option[0] == eleveldb::ATOM_END_INCLUSIVE)
            opts.end_inclusive = (option[1] == eleveldb::ATOM_TRUE);
        else if (option[0] == eleveldb::ATOM_FILL_CACHE)
            opts.fill_cache = (option[1] == eleveldb::ATOM_TRUE);
        else if (option[0] == eleveldb::ATOM_VERIFY_CHECKSUMS)
            opts.verify_checksums = (option[1] == eleveldb::ATOM_TRUE);
        else if (option[0] == eleveldb::ATOM_MAX_UNACKED_BYTES) {
            unsigned max_unacked_bytes;
            if (enif_get_uint(env, option[1], &max_unacked_bytes))
                opts.max_unacked_bytes = max_unacked_bytes;
        } else if (option[0] == eleveldb::ATOM_MAX_BATCH_BYTES) {
            unsigned max_batch_bytes;
            if (enif_get_uint(env, option[1], &max_batch_bytes))
                opts.max_batch_bytes = max_batch_bytes;
        } else if (option[0] == eleveldb::ATOM_LIMIT) {
            unsigned limit;
            if (enif_get_uint(env, option[1], &limit))
                opts.limit = limit;

            //------------------------------------------------------------
            // ATOM_ENCODING specifies which extractor to use
            //------------------------------------------------------------

        } else if (option[0] == eleveldb::ATOM_ENCODING) {
            opts.encodingType_ = Encoding::typeOf(ErlUtil::getString(env, option[1]), true);

            //------------------------------------------------------------
            // ATOM_RANGE_FILTER specifies a filter.  Defer parsing
            // this until we read the first key
            //------------------------------------------------------------

        } else if (option[0] == eleveldb::ATOM_RANGE_FILTER) {

            //------------------------------------------------------------
            // For the filter terms, opts is used merely as a
            // convenience container.  The filter will be parsed in
            // RangeScanTask constructor before these terms go out of
            // scope of the NIF, so we do not need to safe copy them
            // here
            //------------------------------------------------------------

            opts.useRangeFilter_  = true;
            opts.env_             = env;
            opts.rangeFilterSpec_ = option[1];
        }
    }

    return eleveldb::ATOM_OK;
}

ERL_NIF_TERM parse_write_option(ErlNifEnv* env, ERL_NIF_TERM item, leveldb::WriteOptions& opts)
{
    int arity;
    const ERL_NIF_TERM* option;
    if (enif_get_tuple(env, item, &arity, &option) && 2==arity)
    {
        if (option[0] == eleveldb::ATOM_SYNC)
            opts.sync = (option[1] == eleveldb::ATOM_TRUE);
    }

    return eleveldb::ATOM_OK;
}

ERL_NIF_TERM write_batch_item(ErlNifEnv* env, ERL_NIF_TERM item, leveldb::WriteBatch& batch)
{
    int arity;
    const ERL_NIF_TERM* action;
    if (enif_get_tuple(env, item, &arity, &action) ||
        enif_is_atom(env, item))
    {
        if (item == eleveldb::ATOM_CLEAR)
        {
            batch.Clear();
            return eleveldb::ATOM_OK;
        }

        ErlNifBinary key, value;

        if (action[0] == eleveldb::ATOM_PUT && arity == 3 &&
            enif_inspect_binary(env, action[1], &key) &&
            enif_inspect_binary(env, action[2], &value))
        {
            leveldb::Slice key_slice((const char*)key.data, key.size);
            leveldb::Slice value_slice((const char*)value.data, value.size);
            batch.Put(key_slice, value_slice);
            return eleveldb::ATOM_OK;
        }

        if (action[0] == eleveldb::ATOM_DELETE && arity == 2 &&
            enif_inspect_binary(env, action[1], &key))
        {
            leveldb::Slice key_slice((const char*)key.data, key.size);
            batch.Delete(key_slice);
            return eleveldb::ATOM_OK;
        }
    }

    // Failed to match clear/put/delete; return the failing item
    return item;
}



namespace eleveldb {

ERL_NIF_TERM send_reply(ErlNifEnv *env, ERL_NIF_TERM ref, ERL_NIF_TERM reply)
{
    ErlNifPid pid;
    ErlNifEnv *msg_env = enif_alloc_env();
    ERL_NIF_TERM msg = enif_make_tuple2(msg_env,
                                        enif_make_copy(msg_env, ref),
                                        enif_make_copy(msg_env, reply));
    enif_self(env, &pid);
    enif_send(env, &pid, msg_env, msg);
    enif_free_env(msg_env);
    return ATOM_OK;
}

// Boilerplate for submitting to the thread queue.  
// Takes ownership of the item. assumes allocated through new

ERL_NIF_TERM
submit_to_thread_queue(eleveldb::WorkTask *work_item, ErlNifEnv* env, ERL_NIF_TERM caller_ref){
    eleveldb_priv_data& data = *static_cast<eleveldb_priv_data *>(enif_priv_data(env));
    if(false == data.thread_pool.Submit(work_item))
    {
        delete work_item;
        return send_reply(env, caller_ref,
                          enif_make_tuple2(env, eleveldb::ATOM_ERROR, caller_ref));
    }   // if
    return eleveldb::ATOM_OK;
}

ERL_NIF_TERM
async_open(
    ErlNifEnv* env,
    int argc,
    const ERL_NIF_TERM argv[])
{
    char db_name[4096];

    if(!enif_get_string(env, argv[1], db_name, sizeof(db_name), ERL_NIF_LATIN1) ||
       !enif_is_list(env, argv[2]))
    {
        return enif_make_badarg(env);
    }   // if

    ERL_NIF_TERM caller_ref = argv[0];

    eleveldb_priv_data& priv = *static_cast<eleveldb_priv_data *>(enif_priv_data(env));

    leveldb::Options *opts = new leveldb::Options;

    fold(env, argv[2], parse_open_option, *opts);

    opts->fadvise_willneed = priv.m_Opts.m_FadviseWillNeed;

    // convert total_leveldb_mem to byte count if it arrived as percent
    //  This happens now because there is no guarantee as to when the total_memory
    //  value would be read relative to total_leveldb_mem_percent in the option fold
    uint64_t use_memory;

    // 1. start with all memory
    use_memory=gCurrentTotalMemory;

    // 2. valid percentage given
    if (0 < priv.m_Opts.m_TotalMemPercent && priv.m_Opts.m_TotalMemPercent<=100)
        use_memory=(priv.m_Opts.m_TotalMemPercent * use_memory)/100;  // integer math for percentage

    // 3. adjust to specific memory size
    if (0!=priv.m_Opts.m_TotalMem)
        use_memory=priv.m_Opts.m_TotalMem;

    // 4. fail safe when no guidance given
    if (0==priv.m_Opts.m_TotalMem && 0==priv.m_Opts.m_TotalMemPercent)
    {
        if (8*1024*1024*1024L < gCurrentTotalMemory)
            use_memory=(gCurrentTotalMemory * 80)/100;  // integer percent
        else
            use_memory=(gCurrentTotalMemory * 25)/100;  // integer percent
    }   // if

    opts->total_leveldb_mem=use_memory;
    opts->limited_developer_mem=priv.m_Opts.m_LimitedDeveloper;

    eleveldb::WorkTask *work_item = new eleveldb::OpenTask(env, caller_ref,
                                                              db_name, opts);
    return submit_to_thread_queue(work_item, env, caller_ref);

}   // async_open

ERL_NIF_TERM
async_write(
    ErlNifEnv* env,
    int argc,
    const ERL_NIF_TERM argv[])
{
    const ERL_NIF_TERM& caller_ref = argv[0];
    const ERL_NIF_TERM& handle_ref = argv[1];
    const ERL_NIF_TERM& action_ref = argv[2];
    const ERL_NIF_TERM& opts_ref   = argv[3];

    ReferencePtr<DbObject> db_ptr;

    db_ptr.assign(DbObject::RetrieveDbObject(env, handle_ref));

    if(NULL==db_ptr.get()
       || !enif_is_list(env, action_ref)
       || !enif_is_list(env, opts_ref))
    {
        return enif_make_badarg(env);
    }

    // is this even possible?
    if(NULL == db_ptr->m_Db)
        return send_reply(env, caller_ref, error_einval(env));

    // Construct a write batch:
    leveldb::WriteBatch* batch = new leveldb::WriteBatch;

    // Seed the batch's data:
    ERL_NIF_TERM result = fold(env, argv[2], write_batch_item, *batch);
    if(eleveldb::ATOM_OK != result)
    {
        // must manually delete batch on failure at this point,
        //  later WriteTask object will own and delete
        delete batch;
        return send_reply(env, caller_ref,
                          enif_make_tuple3(env, eleveldb::ATOM_ERROR, caller_ref,
                                           enif_make_tuple2(env, eleveldb::ATOM_BAD_WRITE_ACTION,
                                                            result)));
    }   // if

    leveldb::WriteOptions* opts = new leveldb::WriteOptions;
    fold(env, argv[3], parse_write_option, *opts);

    eleveldb::WorkTask* work_item = new eleveldb::WriteTask(env, caller_ref,
                                                            db_ptr.get(), batch, opts);
    return submit_to_thread_queue(work_item, env, caller_ref);
}

ERL_NIF_TERM
sync_write(
    ErlNifEnv* env,
    int argc,
    const ERL_NIF_TERM argv[])
{
    const ERL_NIF_TERM& caller_ref = argv[0];
    const ERL_NIF_TERM& handle_ref = argv[1];
    const ERL_NIF_TERM& action_ref = argv[2];
    const ERL_NIF_TERM& opts_ref   = argv[3];

    ReferencePtr<DbObject> db_ptr;

    db_ptr.assign(DbObject::RetrieveDbObject(env, handle_ref));

    if(NULL==db_ptr.get()
       || !enif_is_list(env, action_ref)
       || !enif_is_list(env, opts_ref))
    {
<<<<<<< HEAD
        return enif_make_badarg(env);
    }

    // is this even possible?
    if(NULL == db_ptr->m_Db)
        return send_reply(env, caller_ref, error_einval(env));

    //------------------------------------------------------------
    // Replace OTF object-creation with stack-based objects
    //------------------------------------------------------------

    leveldb::WriteOptions opts;
    leveldb::WriteBatch batch;
    
    fold(env, argv[3], parse_write_option, opts);
    
    // Seed the batch's data:

    ERL_NIF_TERM result = fold(env, argv[2], write_batch_item, batch);
    if(eleveldb::ATOM_OK != result)
    {
        return enif_make_tuple3(env, eleveldb::ATOM_ERROR, caller_ref,
                                enif_make_tuple2(env, eleveldb::ATOM_BAD_WRITE_ACTION,
                                                 result));
=======
        // work_item contains "batch" and the delete below gets both memory allocations
        delete work_item;
        return send_reply(env, caller_ref,
                          enif_make_tuple2(env, eleveldb::ATOM_ERROR, caller_ref));
>>>>>>> a23ebe9a
    }   // if
    
    leveldb::Status status = db_ptr->m_Db->Write(opts, &batch);

    return (status.ok() ? ATOM_OK : error_tuple(env, ATOM_ERROR_DB_WRITE, status));
}

ERL_NIF_TERM
async_get(
    ErlNifEnv* env,
    int argc,
    const ERL_NIF_TERM argv[])
{
    const ERL_NIF_TERM& caller_ref = argv[0];
    const ERL_NIF_TERM& dbh_ref    = argv[1];
    const ERL_NIF_TERM& key_ref    = argv[2];
    const ERL_NIF_TERM& opts_ref   = argv[3];

    ReferencePtr<DbObject> db_ptr;

    db_ptr.assign(DbObject::RetrieveDbObject(env, dbh_ref));

    if(NULL==db_ptr.get()
       || !enif_is_list(env, opts_ref)
       || !enif_is_binary(env, key_ref))
    {
        return enif_make_badarg(env);
    }

    if(NULL == db_ptr->m_Db)
        return send_reply(env, caller_ref, error_einval(env));

    leveldb::ReadOptions opts;
    fold(env, opts_ref, parse_read_option, opts);

    eleveldb::WorkTask *work_item = new eleveldb::GetTask(env, caller_ref,
                                                          db_ptr.get(), key_ref, opts);
    return submit_to_thread_queue(work_item, env, caller_ref);

}   // async_get

ERL_NIF_TERM
async_iterator(
    ErlNifEnv* env,
    int argc,
    const ERL_NIF_TERM argv[])
{
    const ERL_NIF_TERM& caller_ref  = argv[0];
    const ERL_NIF_TERM& dbh_ref     = argv[1];
    const ERL_NIF_TERM& options_ref = argv[2];

    const bool keys_only = ((argc == 4) && (argv[3] == ATOM_KEYS_ONLY));

    ReferencePtr<DbObject> db_ptr;

    db_ptr.assign(DbObject::RetrieveDbObject(env, dbh_ref));

    if(NULL==db_ptr.get() || 0!=db_ptr->GetCloseRequested()
       || !enif_is_list(env, options_ref))
     {
        return enif_make_badarg(env);
     }

    // likely useless
    if(NULL == db_ptr->m_Db)
        return send_reply(env, caller_ref, error_einval(env));

    // Parse out the read options
    leveldb::ReadOptions opts;
    fold(env, options_ref, parse_read_option, opts);

    eleveldb::WorkTask *work_item = new eleveldb::IterTask(env, caller_ref,
                                                           db_ptr.get(), keys_only, opts);
    return submit_to_thread_queue(work_item, env, caller_ref);
}   // async_iterator

ERL_NIF_TERM
async_iterator_move(
    ErlNifEnv* env,
    int argc,
    const ERL_NIF_TERM argv[])
{
    // const ERL_NIF_TERM& caller_ref       = argv[0];
    const ERL_NIF_TERM& itr_handle_ref   = argv[1];
    const ERL_NIF_TERM& action_or_target = argv[2];
    ERL_NIF_TERM ret_term;

    bool submit_new_request(true);
    int prefetch_state;      // not bool for Solaris CAS

    ReferencePtr<ItrObject> itr_ptr;

    itr_ptr.assign(ItrObject::RetrieveItrObject(env, itr_handle_ref));

    if(NULL==itr_ptr.get() || 0!=itr_ptr->GetCloseRequested())
        return enif_make_badarg(env);

    // Reuse ref from iterator creation
    const ERL_NIF_TERM& caller_ref = itr_ptr->itr_ref;

    /* We can be invoked with two different arities from Erlang. If our "action_atom" parameter is not
       in fact an atom, then it is actually a seek target. Let's find out which we are: */
    eleveldb::MoveTask::action_t action = eleveldb::MoveTask::SEEK;

    // If we have an atom, it's one of these (action_or_target's value is ignored):
    if(enif_is_atom(env, action_or_target))
    {
        if(ATOM_FIRST == action_or_target)  action = eleveldb::MoveTask::FIRST;
        if(ATOM_LAST == action_or_target)   action = eleveldb::MoveTask::LAST;
        if(ATOM_NEXT == action_or_target)   action = eleveldb::MoveTask::NEXT;
        if(ATOM_PREV == action_or_target)   action = eleveldb::MoveTask::PREV;
        if(ATOM_PREFETCH == action_or_target)   action = eleveldb::MoveTask::PREFETCH;
        if(ATOM_PREFETCH_STOP == action_or_target)   action = eleveldb::MoveTask::PREFETCH_STOP;
    }   // if

    // debug syslog(LOG_ERR, "move state: %d, %d, %d",
    //              action, itr_ptr->m_Iter->m_PrefetchStarted, itr_ptr->m_Iter->m_HandoffAtomic);

    // must set this BEFORE call to compare_and_swap ... or have potential
    //  for an "extra" message coming out of prefetch
    prefetch_state = itr_ptr->m_Iter->m_PrefetchStarted;
    itr_ptr->m_Iter->m_PrefetchStarted =  prefetch_state && (eleveldb::MoveTask::PREFETCH_STOP != action );

    //
    // Three situations:
    //  #1 not a PREFETCH next call
    //  #2 PREFETCH call and no prefetch waiting
    //  #3 PREFETCH call and prefetch is waiting
    //     (PREFETCH_STOP is basically a PREFETCH that turns off prefetch state)

    // case #1
    if (eleveldb::MoveTask::PREFETCH != action
        && eleveldb::MoveTask::PREFETCH_STOP != action )
    {
        // current move object could still be in later stages of
        //  worker thread completion ... race condition ...don't reuse
        itr_ptr->ReleaseReuseMove();

        submit_new_request=true;
        ret_term = enif_make_copy(env, itr_ptr->itr_ref);

        // force reply to be a message
        itr_ptr->m_Iter->m_HandoffAtomic=1;
        itr_ptr->m_Iter->m_PrefetchStarted=false;
    }   // if

    // case #2
    // before we launch a background job for "next iteration", see if there is a
    //  prefetch waiting for us
    else if (leveldb::compare_and_swap(&itr_ptr->m_Iter->m_HandoffAtomic, 0, 1))
    {
        // nope, no prefetch ... await a message to erlang queue
        //  NOTE:  "else" clause of MoveTask::DoWork() could be running simultaneously
        ret_term = enif_make_copy(env, itr_ptr->itr_ref);

        // leave m_HandoffAtomic as 1 so first response is via message

        // is this truly a wait for prefetch ... or actually the first prefetch request
        if (!prefetch_state)
        {
            submit_new_request=true;
            itr_ptr->ReleaseReuseMove();
        }   // if

        else
        {
            // await message that is already in the making
            submit_new_request=false;
        }   // else

        // using compare_and_swap has a hardware locking "set only if still in same state as before"
        //  (this is an absolute must since worker thread could change to false if
        //   hits end of key space and its execution overlaps this block's execution)
        int cas_temp((eleveldb::MoveTask::PREFETCH_STOP != action )  // needed for Solaris CAS
                     && itr_ptr->m_Iter->Valid());
        leveldb::compare_and_swap(&itr_ptr->m_Iter->m_PrefetchStarted,
                                  prefetch_state,
                                  cas_temp);
    }   // else if

    // case #3
    else
    {
        // why yes there is.  copy the key/value info into a return tuple before
        //  we launch the iterator for "next" again
        //  NOTE:  worker thread is inactive at this time
        if(!itr_ptr->m_Iter->Valid())
            ret_term=enif_make_tuple2(env, ATOM_ERROR, ATOM_INVALID_ITERATOR);

        else if (itr_ptr->m_Iter->m_KeysOnly)
            ret_term=enif_make_tuple2(env, ATOM_OK, slice_to_binary(env, itr_ptr->m_Iter->key()));
        else
            ret_term=enif_make_tuple3(env, ATOM_OK,
                                      slice_to_binary(env, itr_ptr->m_Iter->key()),
                                      slice_to_binary(env, itr_ptr->m_Iter->value()));


        // reset for next race
        itr_ptr->m_Iter->m_HandoffAtomic=0;

        // old MoveItem could still be active on its thread, cannot
        //  reuse ... but the current Iterator is good
        itr_ptr->ReleaseReuseMove();

        if (eleveldb::MoveTask::PREFETCH_STOP != action
            && itr_ptr->m_Iter->Valid())
        {
            submit_new_request=true;
        }   // if
        else
        {
            submit_new_request=false;
            itr_ptr->m_Iter->m_HandoffAtomic=0;
            itr_ptr->m_Iter->m_PrefetchStarted=false;
        }   // else


    }   // else


    // only build request if actually need to submit it
    if (submit_new_request)
    {
        eleveldb::MoveTask * move_item;

        move_item = new eleveldb::MoveTask(env, caller_ref,
                                           itr_ptr->m_Iter.get(), action);

        // prevent deletes during worker loop
        move_item->RefInc();
        itr_ptr->reuse_move=move_item;

        move_item->action=action;

        if (eleveldb::MoveTask::SEEK == action)
        {
            ErlNifBinary key;

            if(!enif_inspect_binary(env, action_or_target, &key))
            {
                itr_ptr->ReleaseReuseMove();
                itr_ptr->reuse_move=NULL;
                return enif_make_tuple2(env, ATOM_EINVAL, caller_ref);
            }   // if

            move_item->seek_target.assign((const char *)key.data, key.size);
        }   // else

        eleveldb_priv_data& priv = *static_cast<eleveldb_priv_data *>(enif_priv_data(env));

        if(false == priv.thread_pool.Submit(move_item))
        {
            itr_ptr->ReleaseReuseMove();
            itr_ptr->reuse_move=NULL;
            return enif_make_tuple2(env, ATOM_ERROR, caller_ref);
        }   // if
    }   // if

    return ret_term;

}   // async_iter_move


ERL_NIF_TERM
async_close(
    ErlNifEnv* env,
    int argc,
    const ERL_NIF_TERM argv[])
{
    const ERL_NIF_TERM& caller_ref  = argv[0];
    const ERL_NIF_TERM& dbh_ref     = argv[1];
    bool term_ok=false;

    ReferencePtr<DbObject> db_ptr;

    db_ptr.assign(DbObject::RetrieveDbObject(env, dbh_ref, &term_ok));

    if(NULL==db_ptr.get() || 0!=db_ptr->GetCloseRequested())
    {
       return enif_make_badarg(env);
    }

    // verify that Erlang has not called DbObjectResourceCleanup
    //  already (that would be bad)
    if (NULL!=db_ptr->m_Db
//        && compare_and_swap(db_ptr->m_ErlangThisPtr, db_ptr.get(), (DbObject *)NULL))
        && db_ptr->ClaimCloseFromCThread())
    {
        eleveldb::WorkTask *work_item = new eleveldb::CloseTask(env, caller_ref,
                                                                db_ptr.get());
        return submit_to_thread_queue(work_item, env, caller_ref);

    }   // if
    else if (!term_ok)
    {
        return send_reply(env, caller_ref, error_einval(env));
    }   // else

    return ATOM_OK;

}  // async_close


ERL_NIF_TERM
async_iterator_close(
    ErlNifEnv* env,
    int argc,
    const ERL_NIF_TERM argv[])
{
    const ERL_NIF_TERM& caller_ref  = argv[0];
    const ERL_NIF_TERM& itr_ref     = argv[1];

    ReferencePtr<ItrObject> itr_ptr;

    itr_ptr.assign(ItrObject::RetrieveItrObject(env, itr_ref));

    if(NULL==itr_ptr.get() || 0!=itr_ptr->GetCloseRequested())
    {
       leveldb::gPerfCounters->Inc(leveldb::ePerfDebug4);
       return enif_make_badarg(env);
    }

    // verify that Erlang has not called ItrObjectResourceCleanup AND
    //  that a database close has not already started death proceedings
    if (itr_ptr->ClaimCloseFromCThread())
    {
        eleveldb::WorkTask *work_item = new eleveldb::ItrCloseTask(env, caller_ref,
                                                                   itr_ptr.get());
        return submit_to_thread_queue(work_item, env, caller_ref);
    }   // if
    // this close/cleanup call is way late ... bad programmer!
    else
    {
        return send_reply(env, caller_ref, error_einval(env));
    }   // else
}   // async_iterator_close

//=======================================================================
// Streaming version of iterator -- replaces range_scan functionality
//=======================================================================

/**.......................................................................
 * Erlang client ack receipt of a batch of data from streaming
 */
ERL_NIF_TERM
streaming_ack(ErlNifEnv * env,
               int argc,
               const ERL_NIF_TERM argv[])
{
    const ERL_NIF_TERM ref              = argv[0];
    const ERL_NIF_TERM num_bytes_term   = argv[1];
    uint32_t num_bytes;

    if (!enif_get_uint(env, num_bytes_term, &num_bytes))
        return enif_make_badarg(env);

    using eleveldb::RangeScanTask;
    RangeScanTask::SyncHandle * sync_handle;
    sync_handle = RangeScanTask::RetrieveSyncHandle(env, ref);

    if (!sync_handle || !sync_handle->sync_obj_)
        return enif_make_badarg(env);

    sync_handle->sync_obj_->AckBytes(num_bytes);

    return eleveldb::ATOM_OK;
}

/**.......................................................................
 * Stop a stream that's currently in progress
 */
ERL_NIF_TERM
streaming_stop(ErlNifEnv * env,
               int argc,
               const ERL_NIF_TERM argv[])
{
    const ERL_NIF_TERM ref              = argv[0];

    using eleveldb::RangeScanTask;
    RangeScanTask::SyncHandle * sync_handle;
    sync_handle = RangeScanTask::RetrieveSyncHandle(env, ref);

    if (!sync_handle)
        return enif_make_badarg(env);

    RangeScanTask::SyncHandleResourceCleanup(env, sync_handle);

    return eleveldb::ATOM_OK;
}

/**.......................................................................
 * Start streaming
 */
ERL_NIF_TERM
streaming_start(ErlNifEnv * env,
                int argc,
                const ERL_NIF_TERM argv[])
{
    const ERL_NIF_TERM db_ref           = argv[0];
    const ERL_NIF_TERM start_key_term   = argv[1];
    const ERL_NIF_TERM end_key_term     = argv[2];
    const ERL_NIF_TERM options_list     = argv[3];

    ReferencePtr<DbObject> db_ptr;
    db_ptr.assign(DbObject::RetrieveDbObject(env, db_ref));

    bool has_end_key = enif_is_binary(env, end_key_term);

    if (NULL == db_ptr.get()
        || !enif_is_binary(env, start_key_term)
        || (!has_end_key && eleveldb::ATOM_UNDEFINED != end_key_term)
        || !enif_is_list(env, options_list))
    {
        return enif_make_badarg(env);
    }

    if (NULL == db_ptr->m_Db)
        return error_einval(env);

    ERL_NIF_TERM reply_ref = enif_make_ref(env);

    ErlNifBinary start_key_bin;
    enif_inspect_binary(env, start_key_term, &start_key_bin);
    std::string start_key((const char*)start_key_bin.data, start_key_bin.size);

    std::string * end_key_ptr = NULL;
    std::string end_key;
    if (has_end_key) {
        ErlNifBinary end_key_bin;
        enif_inspect_binary(env, end_key_term, &end_key_bin);
        end_key.assign((const char*)end_key_bin.data, end_key_bin.size);
        end_key_ptr = &end_key;
    }

    RangeScanOptions opts;

    try {

        fold(env, options_list, parse_streaming_option, opts);
        opts.checkOptions();

    } catch(std::runtime_error& err) {
        ERL_NIF_TERM msg_str  = enif_make_string(env, err.what(), ERL_NIF_LATIN1);
        return enif_make_tuple3(env, eleveldb::ATOM_ERROR, reply_ref, msg_str);
    }

    using eleveldb::RangeScanTask;
    RangeScanTask::SyncHandle * sync_handle =
        RangeScanTask::CreateSyncHandle(opts);

    ERL_NIF_TERM sync_ref = enif_make_resource(env, sync_handle);

    // Release so it's destroyed on GC.

    enif_release_resource(sync_handle);

    //------------------------------------------------------------
    // Attempt to allocate a new RangeScanTask.  Internal options
    // check is redundant with checkOptions() above, but I'm leaving
    // it alone for now (the alternative is checking for NULL
    // extractor_ elsewhere in the code).  Because this can throw in
    // principle (although checkOptions() above will already have
    // caught it) it is protected here
    //------------------------------------------------------------

    RangeScanTask* work_item = 0;
    try {
        work_item = new RangeScanTask(env, reply_ref, db_ptr.get(),
                                 start_key, end_key_ptr, opts, sync_handle->sync_obj_);
    } catch(std::runtime_error& err) {
        ERL_NIF_TERM msg_str  = enif_make_string(env, err.what(), ERL_NIF_LATIN1);
        return enif_make_tuple3(env, eleveldb::ATOM_ERROR, reply_ref, msg_str);
    }

    eleveldb_priv_data& priv =
        *static_cast<eleveldb_priv_data *>(enif_priv_data(env));

    if (false == priv.stream_thread_pool.Submit(work_item))
    {
        delete work_item; // TODO: May require fancier destruction.
        // TODO: Add thread pool submit error atom
        ERL_NIF_TERM msg_str  = enif_make_string(env, "Error submitting task to the thread pool", ERL_NIF_LATIN1);
        return enif_make_tuple3(env, eleveldb::ATOM_ERROR, reply_ref, msg_str);
    }

    return enif_make_tuple2(env, eleveldb::ATOM_OK,
                           enif_make_tuple2(env, reply_ref, sync_ref));

} // streaming_start

int64_t getCurrentMicroSeconds()
{
#if _POSIX_TIMERS >= 200801L

struct timespec ts;

// this is rumored to be faster that gettimeofday(), and sometimes
// shift less ... someday use CLOCK_MONOTONIC_RAW

 clock_gettime(CLOCK_MONOTONIC, &ts);
 return static_cast<uint64_t>(ts.tv_sec) * 1000000 + ts.tv_nsec/1000;

#else

struct timeval tv;
gettimeofday(&tv, NULL);
return static_cast<uint64_t>(tv.tv_sec) * 1000000 + tv.tv_usec;

#endif
}

ERL_NIF_TERM
currentMicroSeconds(
    ErlNifEnv* env,
    int argc,
    const ERL_NIF_TERM argv[])
{
  return enif_make_int64(env, getCurrentMicroSeconds());
} // currentMicroSeconds

/**
 * HEY YOU ... please make async
 */
ERL_NIF_TERM
async_destroy(
    ErlNifEnv* env,
    int argc,
    const ERL_NIF_TERM argv[])
{
    char db_name[4096];

    if(!enif_get_string(env, argv[1], db_name, sizeof(db_name), ERL_NIF_LATIN1) ||
       !enif_is_list(env, argv[2]))
    {
        return enif_make_badarg(env);
    }   // if

    ERL_NIF_TERM caller_ref = argv[0];

    leveldb::Options *opts = new leveldb::Options;
    fold(env, argv[2], parse_open_option, *opts);

    eleveldb::WorkTask *work_item = new eleveldb::DestroyTask(env, caller_ref,
                                                              db_name, opts);
    return submit_to_thread_queue(work_item, env, caller_ref);
}   // async_destroy


} // namespace eleveldb

/**
 * HEY YOU ... please make async
 */
ERL_NIF_TERM
eleveldb_status(
    ErlNifEnv* env,
    int argc,
    const ERL_NIF_TERM argv[])
{
    ErlNifBinary name_bin;
    eleveldb::ReferencePtr<eleveldb::DbObject> db_ptr;

    db_ptr.assign(eleveldb::DbObject::RetrieveDbObject(env, argv[0]));

    if(NULL!=db_ptr.get()
       && enif_inspect_binary(env, argv[1], &name_bin))
    {
        if (db_ptr->m_Db == NULL)
        {
            return error_einval(env);
        }

        leveldb::Slice name((const char*)name_bin.data, name_bin.size);
        std::string value;
        if (db_ptr->m_Db->GetProperty(name, &value))
        {
            ERL_NIF_TERM result;
            unsigned char* result_buf = enif_make_new_binary(env, value.size(), &result);
            memcpy(result_buf, value.c_str(), value.size());

            return enif_make_tuple2(env, eleveldb::ATOM_OK, result);
        }
        else
        {
            return eleveldb::ATOM_ERROR;
        }
    }
    else
    {
        return enif_make_badarg(env);
    }
}   // eleveldb_status


/**
 * HEY YOU ... please make async
 */
ERL_NIF_TERM
eleveldb_repair(
    ErlNifEnv* env,
    int argc,
    const ERL_NIF_TERM argv[])
{
    char name[4096];
    if (enif_get_string(env, argv[0], name, sizeof(name), ERL_NIF_LATIN1)
        && enif_is_list(env, argv[1]))
    {
        // Parse out the options
        leveldb::Options opts;
        fold(env, argv[1], parse_open_option, opts);

        leveldb::Status status = leveldb::RepairDB(name, opts);
        if (!status.ok())
        {
            return error_tuple(env, eleveldb::ATOM_ERROR_DB_REPAIR, status);
        }
        else
        {
            return eleveldb::ATOM_OK;
        }
    }
    else
    {
        return enif_make_badarg(env);
    }
}   // eleveldb_repair


ERL_NIF_TERM
eleveldb_is_empty(
    ErlNifEnv* env,
    int argc,
    const ERL_NIF_TERM argv[])
{
    eleveldb::ReferencePtr<eleveldb::DbObject> db_ptr;

    db_ptr.assign(eleveldb::DbObject::RetrieveDbObject(env, argv[0]));

    if(NULL!=db_ptr.get())
    {
        if (db_ptr->m_Db == NULL)
        {
            return error_einval(env);
        }

        leveldb::ReadOptions opts;
        leveldb::Iterator* itr = db_ptr->m_Db->NewIterator(opts);
        itr->SeekToFirst();
        ERL_NIF_TERM result;
        if (itr->Valid())
        {
            result = eleveldb::ATOM_FALSE;
        }
        else
        {
            result = eleveldb::ATOM_TRUE;
        }
        delete itr;

        return result;
    }
    else
    {
        return enif_make_badarg(env);
    }
}   // eleveldb_is_empty


static void on_unload(ErlNifEnv *env, void *priv_data)
{
    eleveldb_priv_data *p = static_cast<eleveldb_priv_data *>(priv_data);
    delete p;

    leveldb::Env::Shutdown();
}


static int on_load(ErlNifEnv* env, void** priv_data, ERL_NIF_TERM load_info)
try
{
    int ret_val;

    ret_val=0;
    *priv_data = NULL;

    // make sure the basic leveldb .so modules are in memory
    //  and initialized ... especially the perf counters
    leveldb::Env::Default();

    // inform erlang of our resource types
    eleveldb::DbObject::CreateDbObjectType(env);
    eleveldb::ItrObject::CreateItrObjectType(env);
    eleveldb::RangeScanTask::CreateSyncHandleType(env);

// must initialize atoms before processing options
#define ATOM(Id, Value) { Id = enif_make_atom(env, Value); }
    ATOM(eleveldb::ATOM_OK, "ok");
    ATOM(eleveldb::ATOM_ERROR, "error");
    ATOM(eleveldb::ATOM_EINVAL, "einval");
    ATOM(eleveldb::ATOM_BADARG, "badarg");
    ATOM(eleveldb::ATOM_TRUE, "true");
    ATOM(eleveldb::ATOM_FALSE, "false");
    ATOM(eleveldb::ATOM_CREATE_IF_MISSING, "create_if_missing");
    ATOM(eleveldb::ATOM_ERROR_IF_EXISTS, "error_if_exists");
    ATOM(eleveldb::ATOM_WRITE_BUFFER_SIZE, "write_buffer_size");
    ATOM(eleveldb::ATOM_SST_BLOCK_SIZE, "sst_block_size");
    ATOM(eleveldb::ATOM_BLOCK_RESTART_INTERVAL, "block_restart_interval");
    ATOM(eleveldb::ATOM_BLOCK_SIZE_STEPS, "block_size_steps");
    ATOM(eleveldb::ATOM_ERROR_DB_OPEN,"db_open");
    ATOM(eleveldb::ATOM_ERROR_DB_PUT, "db_put");
    ATOM(eleveldb::ATOM_NOT_FOUND, "not_found");
    ATOM(eleveldb::ATOM_VERIFY_CHECKSUMS, "verify_checksums");
    ATOM(eleveldb::ATOM_FILL_CACHE,"fill_cache");
    ATOM(eleveldb::ATOM_ITERATOR_REFRESH,"iterator_refresh");
    ATOM(eleveldb::ATOM_SYNC, "sync");
    ATOM(eleveldb::ATOM_ERROR_DB_DELETE, "db_delete");
    ATOM(eleveldb::ATOM_CLEAR, "clear");
    ATOM(eleveldb::ATOM_PUT, "put");
    ATOM(eleveldb::ATOM_DELETE, "delete");
    ATOM(eleveldb::ATOM_ERROR_DB_WRITE, "db_write");
    ATOM(eleveldb::ATOM_BAD_WRITE_ACTION, "bad_write_action");
    ATOM(eleveldb::ATOM_KEEP_RESOURCE_FAILED, "keep_resource_failed");
    ATOM(eleveldb::ATOM_ITERATOR_CLOSED, "iterator_closed");
    ATOM(eleveldb::ATOM_FIRST, "first");
    ATOM(eleveldb::ATOM_LAST, "last");
    ATOM(eleveldb::ATOM_NEXT, "next");
    ATOM(eleveldb::ATOM_PREV, "prev");
    ATOM(eleveldb::ATOM_PREFETCH, "prefetch");
    ATOM(eleveldb::ATOM_PREFETCH_STOP, "prefetch_stop");
    ATOM(eleveldb::ATOM_INVALID_ITERATOR, "invalid_iterator");
    ATOM(eleveldb::ATOM_PARANOID_CHECKS, "paranoid_checks");
    ATOM(eleveldb::ATOM_VERIFY_COMPACTIONS, "verify_compactions");
    ATOM(eleveldb::ATOM_ERROR_DB_DESTROY, "error_db_destroy");
    ATOM(eleveldb::ATOM_ERROR_DB_REPAIR, "error_db_repair");
    ATOM(eleveldb::ATOM_KEYS_ONLY, "keys_only");
    ATOM(eleveldb::ATOM_COMPRESSION, "compression");
    ATOM(eleveldb::ATOM_ON, "on");
    ATOM(eleveldb::ATOM_OFF, "off");
    ATOM(eleveldb::ATOM_SNAPPY, "snappy");
    ATOM(eleveldb::ATOM_LZ4, "lz4");
    ATOM(eleveldb::ATOM_USE_BLOOMFILTER, "use_bloomfilter");
    ATOM(eleveldb::ATOM_TOTAL_MEMORY, "total_memory");
    ATOM(eleveldb::ATOM_TOTAL_LEVELDB_MEM, "total_leveldb_mem");
    ATOM(eleveldb::ATOM_TOTAL_LEVELDB_MEM_PERCENT, "total_leveldb_mem_percent");
    ATOM(eleveldb::ATOM_BLOCK_CACHE_THRESHOLD, "block_cache_threshold");
    ATOM(eleveldb::ATOM_IS_INTERNAL_DB, "is_internal_db");
    ATOM(eleveldb::ATOM_LIMITED_DEVELOPER_MEM, "limited_developer_mem");
    ATOM(eleveldb::ATOM_ELEVELDB_THREADS, "eleveldb_threads");
    ATOM(eleveldb::ATOM_ELEVELDB_STREAM_THREADS, "eleveldb_stream_threads");
    ATOM(eleveldb::ATOM_FADVISE_WILLNEED, "fadvise_willneed");
    ATOM(eleveldb::ATOM_DELETE_THRESHOLD, "delete_threshold");
    ATOM(eleveldb::ATOM_TIERED_SLOW_LEVEL, "tiered_slow_level");
    ATOM(eleveldb::ATOM_TIERED_FAST_PREFIX, "tiered_fast_prefix");
    ATOM(eleveldb::ATOM_TIERED_SLOW_PREFIX, "tiered_slow_prefix");
    ATOM(eleveldb::ATOM_START_INCLUSIVE, "start_inclusive");
    ATOM(eleveldb::ATOM_END_INCLUSIVE, "end_inclusive");
    ATOM(eleveldb::ATOM_MAX_UNACKED_BYTES, "max_unacked_bytes");
    ATOM(eleveldb::ATOM_MAX_BATCH_BYTES, "max_batch_bytes");
    ATOM(eleveldb::ATOM_NEEDS_REACK, "needs_reack");
    ATOM(eleveldb::ATOM_RANGE_FILTER, "range_filter");
    ATOM(eleveldb::ATOM_STREAMING_BATCH, "streaming_batch");
    ATOM(eleveldb::ATOM_STREAMING_END,   "streaming_end");
    ATOM(eleveldb::ATOM_STREAMING_ERROR, "streaming_error");
    ATOM(eleveldb::ATOM_LIMIT, "limit");
    ATOM(eleveldb::ATOM_UNDEFINED, "undefined");
    ATOM(eleveldb::ATOM_ENCODING, "encoding");
    ATOM(eleveldb::ATOM_ERLANG_ENCODING,  Encoding::encodingAtom(Encoding::ERLANG).c_str());
    ATOM(eleveldb::ATOM_MSGPACK_ENCODING, Encoding::encodingAtom(Encoding::MSGPACK).c_str());
    ATOM(eleveldb::ATOM_CACHE_OBJECT_WARMING, "cache_object_warming");
    ATOM(eleveldb::ATOM_EXPIRY_ENABLED, "expiry_enabled");
    ATOM(eleveldb::ATOM_EXPIRY_MINUTES, "expiry_minutes");
    ATOM(eleveldb::ATOM_WHOLE_FILE_EXPIRY, "whole_file_expiry");
#undef ATOM


    // read options that apply to global eleveldb environment
    if(enif_is_list(env, load_info))
    {
        EleveldbOptions load_options;

        fold(env, load_info, parse_init_option, load_options);

        /* Spin up the thread pool, set up all private data: */
        eleveldb_priv_data *priv = new eleveldb_priv_data(load_options);

        *priv_data = priv;

    }   // if

    else
    {
        // anything non-zero is "fail"
        ret_val=1;
    }   // else
    // Initialize common atoms

    return ret_val;
}


catch(std::exception& e)
{
    /* Refuse to load the NIF module (I see no way right now to return a more specific exception
    or log extra information): */
    return -1;
}
catch(...)
{
    return -1;
}


extern "C" {
    ERL_NIF_INIT(eleveldb, nif_funcs, &on_load, NULL, NULL, &on_unload);
}<|MERGE_RESOLUTION|>--- conflicted
+++ resolved
@@ -854,7 +854,6 @@
        || !enif_is_list(env, action_ref)
        || !enif_is_list(env, opts_ref))
     {
-<<<<<<< HEAD
         return enif_make_badarg(env);
     }
 
@@ -868,9 +867,9 @@
 
     leveldb::WriteOptions opts;
     leveldb::WriteBatch batch;
-    
+
     fold(env, argv[3], parse_write_option, opts);
-    
+
     // Seed the batch's data:
 
     ERL_NIF_TERM result = fold(env, argv[2], write_batch_item, batch);
@@ -879,14 +878,8 @@
         return enif_make_tuple3(env, eleveldb::ATOM_ERROR, caller_ref,
                                 enif_make_tuple2(env, eleveldb::ATOM_BAD_WRITE_ACTION,
                                                  result));
-=======
-        // work_item contains "batch" and the delete below gets both memory allocations
-        delete work_item;
-        return send_reply(env, caller_ref,
-                          enif_make_tuple2(env, eleveldb::ATOM_ERROR, caller_ref));
->>>>>>> a23ebe9a
     }   // if
-    
+
     leveldb::Status status = db_ptr->m_Db->Write(opts, &batch);
 
     return (status.ok() ? ATOM_OK : error_tuple(env, ATOM_ERROR_DB_WRITE, status));
