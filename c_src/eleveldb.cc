// -------------------------------------------------------------------
//
// eleveldb: Erlang Wrapper for LevelDB (http://code.google.com/p/leveldb/)
//
// Copyright (c) 2011-2014 Basho Technologies, Inc. All Rights Reserved.
//
// This file is provided to you under the Apache License,
// Version 2.0 (the "License"); you may not use this file
// except in compliance with the License.  You may obtain
// a copy of the License at
//
//   http://www.apache.org/licenses/LICENSE-2.0
//
// Unless required by applicable law or agreed to in writing,
// software distributed under the License is distributed on an
// "AS IS" BASIS, WITHOUT WARRANTIES OR CONDITIONS OF ANY
// KIND, either express or implied.  See the License for the
// specific language governing permissions and limitations
// under the License.
//
// -------------------------------------------------------------------

#include <syslog.h>

#include <new>
#include <set>
#include <stack>
#include <deque>
#include <sstream>
#include <utility>
#include <stdexcept>
#include <algorithm>
#include <vector>

#include "eleveldb.h"

#include "leveldb/db.h"
#include "leveldb/comparator.h"
#include "leveldb/env.h"
#include "leveldb/write_batch.h"
#include "leveldb/cache.h"
#include "leveldb/filter_policy.h"
#include "leveldb/perf_count.h"

#ifndef INCL_THREADING_H
    #include "threading.h"
#endif

#ifndef INCL_WORKITEMS_H
    #include "workitems.h"
#endif

#ifndef ATOMS_H
    #include "atoms.h"
#endif

#include "work_result.hpp"

#include "detail.hpp"

static ErlNifFunc nif_funcs[] =
{
    {"async_close", 2, eleveldb::async_close},
    {"async_iterator_close", 2, eleveldb::async_iterator_close},
    {"status", 2, eleveldb_status},
    {"destroy", 2, eleveldb_destroy},
    {"repair", 2, eleveldb_repair},
    {"is_empty", 1, eleveldb_is_empty},

    {"async_open", 3, eleveldb::async_open},
    {"async_write", 4, eleveldb::async_write},
    {"async_get", 4, eleveldb::async_get},

    {"async_iterator", 3, eleveldb::async_iterator},
    {"async_iterator", 4, eleveldb::async_iterator},

    {"async_iterator_move", 3, eleveldb::async_iterator_move}
};


namespace eleveldb {

// Atoms (initialized in on_load)
ERL_NIF_TERM ATOM_TRUE;
ERL_NIF_TERM ATOM_FALSE;
ERL_NIF_TERM ATOM_OK;
ERL_NIF_TERM ATOM_ERROR;
ERL_NIF_TERM ATOM_EINVAL;
ERL_NIF_TERM ATOM_BADARG;
ERL_NIF_TERM ATOM_CREATE_IF_MISSING;
ERL_NIF_TERM ATOM_ERROR_IF_EXISTS;
ERL_NIF_TERM ATOM_WRITE_BUFFER_SIZE;
ERL_NIF_TERM ATOM_SST_BLOCK_SIZE;
ERL_NIF_TERM ATOM_BLOCK_SIZE_STEPS;
ERL_NIF_TERM ATOM_BLOCK_RESTART_INTERVAL;
ERL_NIF_TERM ATOM_ERROR_DB_OPEN;
ERL_NIF_TERM ATOM_ERROR_DB_PUT;
ERL_NIF_TERM ATOM_NOT_FOUND;
ERL_NIF_TERM ATOM_VERIFY_CHECKSUMS;
ERL_NIF_TERM ATOM_FILL_CACHE;
ERL_NIF_TERM ATOM_ITERATOR_REFRESH;
ERL_NIF_TERM ATOM_SYNC;
ERL_NIF_TERM ATOM_ERROR_DB_DELETE;
ERL_NIF_TERM ATOM_CLEAR;
ERL_NIF_TERM ATOM_PUT;
ERL_NIF_TERM ATOM_DELETE;
ERL_NIF_TERM ATOM_ERROR_DB_WRITE;
ERL_NIF_TERM ATOM_BAD_WRITE_ACTION;
ERL_NIF_TERM ATOM_KEEP_RESOURCE_FAILED;
ERL_NIF_TERM ATOM_ITERATOR_CLOSED;
ERL_NIF_TERM ATOM_FIRST;
ERL_NIF_TERM ATOM_LAST;
ERL_NIF_TERM ATOM_NEXT;
ERL_NIF_TERM ATOM_PREV;
ERL_NIF_TERM ATOM_PREFETCH;
ERL_NIF_TERM ATOM_PREFETCH_STOP;
ERL_NIF_TERM ATOM_INVALID_ITERATOR;
ERL_NIF_TERM ATOM_PARANOID_CHECKS;
ERL_NIF_TERM ATOM_VERIFY_COMPACTIONS;
ERL_NIF_TERM ATOM_ERROR_DB_DESTROY;
ERL_NIF_TERM ATOM_KEYS_ONLY;
ERL_NIF_TERM ATOM_COMPRESSION;
ERL_NIF_TERM ATOM_ERROR_DB_REPAIR;
ERL_NIF_TERM ATOM_USE_BLOOMFILTER;
ERL_NIF_TERM ATOM_TOTAL_MEMORY;
ERL_NIF_TERM ATOM_TOTAL_LEVELDB_MEM;
ERL_NIF_TERM ATOM_TOTAL_LEVELDB_MEM_PERCENT;
ERL_NIF_TERM ATOM_BLOCK_CACHE_THRESHOLD;
ERL_NIF_TERM ATOM_IS_INTERNAL_DB;
ERL_NIF_TERM ATOM_LIMITED_DEVELOPER_MEM;
ERL_NIF_TERM ATOM_ELEVELDB_THREADS;
ERL_NIF_TERM ATOM_FADVISE_WILLNEED;
ERL_NIF_TERM ATOM_DELETE_THRESHOLD;
ERL_NIF_TERM ATOM_TIERED_SLOW_LEVEL;
ERL_NIF_TERM ATOM_TIERED_FAST_PREFIX;
ERL_NIF_TERM ATOM_TIERED_SLOW_PREFIX;
}   // namespace eleveldb


using std::nothrow;

struct eleveldb_itr_handle;

class eleveldb_thread_pool;
class eleveldb_priv_data;

static volatile uint64_t gCurrentTotalMemory=0;

// Erlang helpers:
ERL_NIF_TERM error_einval(ErlNifEnv* env)
{
    return enif_make_tuple2(env, eleveldb::ATOM_ERROR, eleveldb::ATOM_EINVAL);
}

static ERL_NIF_TERM error_tuple(ErlNifEnv* env, ERL_NIF_TERM error, leveldb::Status& status)
{
    ERL_NIF_TERM reason = enif_make_string(env, status.ToString().c_str(),
                                           ERL_NIF_LATIN1);
    return enif_make_tuple2(env, eleveldb::ATOM_ERROR,
                            enif_make_tuple2(env, error, reason));
}

static ERL_NIF_TERM slice_to_binary(ErlNifEnv* env, leveldb::Slice s)
{
    ERL_NIF_TERM result;
    unsigned char* value = enif_make_new_binary(env, s.size(), &result);
    memcpy(value, s.data(), s.size());
    return result;
}

/** struct for grabbing eleveldb environment options via fold
 *   ... then loading said options into eleveldb_priv_data
 */
struct EleveldbOptions
{
    int m_EleveldbThreads;
    int m_LeveldbImmThreads;
    int m_LeveldbBGWriteThreads;
    int m_LeveldbOverlapThreads;
    int m_LeveldbGroomingThreads;

    int m_TotalMemPercent;
    size_t m_TotalMem;

    bool m_LimitedDeveloper;
    bool m_FadviseWillNeed;

    EleveldbOptions()
        : m_EleveldbThreads(71),
          m_LeveldbImmThreads(0), m_LeveldbBGWriteThreads(0),
          m_LeveldbOverlapThreads(0), m_LeveldbGroomingThreads(0),
          m_TotalMemPercent(0), m_TotalMem(0),
          m_LimitedDeveloper(false), m_FadviseWillNeed(false)
        {};

    void Dump()
    {
        syslog(LOG_ERR, "         m_EleveldbThreads: %d\n", m_EleveldbThreads);
        syslog(LOG_ERR, "       m_LeveldbImmThreads: %d\n", m_LeveldbImmThreads);
        syslog(LOG_ERR, "   m_LeveldbBGWriteThreads: %d\n", m_LeveldbBGWriteThreads);
        syslog(LOG_ERR, "   m_LeveldbOverlapThreads: %d\n", m_LeveldbOverlapThreads);
        syslog(LOG_ERR, "  m_LeveldbGroomingThreads: %d\n", m_LeveldbGroomingThreads);

        syslog(LOG_ERR, "         m_TotalMemPercent: %d\n", m_TotalMemPercent);
        syslog(LOG_ERR, "                m_TotalMem: %zd\n", m_TotalMem);

        syslog(LOG_ERR, "        m_LimitedDeveloper: %s\n", (m_LimitedDeveloper ? "true" : "false"));
        syslog(LOG_ERR, "         m_FadviseWillNeed: %s\n", (m_FadviseWillNeed ? "true" : "false"));
    }   // Dump
};  // struct EleveldbOptions


/** Module-level private data:
 *    singleton instance held by erlang and passed on API calls
 */
class eleveldb_priv_data
{
public:
    EleveldbOptions m_Opts;
    eleveldb::eleveldb_thread_pool thread_pool;

    explicit eleveldb_priv_data(EleveldbOptions & Options)
    : m_Opts(Options), thread_pool(Options.m_EleveldbThreads)
        {}

private:
    eleveldb_priv_data();                                      // no default constructor
    eleveldb_priv_data(const eleveldb_priv_data&);             // nocopy
    eleveldb_priv_data& operator=(const eleveldb_priv_data&);  // nocopyassign

};


ERL_NIF_TERM parse_init_option(ErlNifEnv* env, ERL_NIF_TERM item, EleveldbOptions& opts)
{
    int arity;
    const ERL_NIF_TERM* option;

    if (enif_get_tuple(env, item, &arity, &option) && 2==arity)
    {
        if (option[0] == eleveldb::ATOM_TOTAL_LEVELDB_MEM)
        {
            size_t memory_sz;
            if (enif_get_ulong(env, option[1], &memory_sz))
            {
                if (memory_sz != 0)
                {
                    opts.m_TotalMem = memory_sz;
                }
            }
        }
        else if (option[0] == eleveldb::ATOM_TOTAL_LEVELDB_MEM_PERCENT)
        {
            unsigned long memory_sz;
            if (enif_get_ulong(env, option[1], &memory_sz))
            {
                if (0 < memory_sz && memory_sz <= 100)
                 {
                     // this gets noticed later and applied against gCurrentTotalMemory
                     opts.m_TotalMemPercent = memory_sz;
                 }
            }
        }
        else if (option[0] == eleveldb::ATOM_LIMITED_DEVELOPER_MEM)
        {
            if (option[1] == eleveldb::ATOM_TRUE)
                opts.m_LimitedDeveloper = true;
            else
                opts.m_LimitedDeveloper = false;
        }
        else if (option[0] == eleveldb::ATOM_ELEVELDB_THREADS)
        {
            unsigned long temp;
            if (enif_get_ulong(env, option[1], &temp))
            {
                if (temp != 0)
                {
                    opts.m_EleveldbThreads = temp;
                }   // if
            }   // if
        }   // if
        else if (option[0] == eleveldb::ATOM_FADVISE_WILLNEED)
        {
            opts.m_FadviseWillNeed = (option[1] == eleveldb::ATOM_TRUE);
        }   // else if
    }

    return eleveldb::ATOM_OK;
}

ERL_NIF_TERM parse_open_option(ErlNifEnv* env, ERL_NIF_TERM item, leveldb::Options& opts)
{
    int arity;
    const ERL_NIF_TERM* option;
    if (enif_get_tuple(env, item, &arity, &option) && 2==arity)
    {
        if (option[0] == eleveldb::ATOM_CREATE_IF_MISSING)
            opts.create_if_missing = (option[1] == eleveldb::ATOM_TRUE);
        else if (option[0] == eleveldb::ATOM_ERROR_IF_EXISTS)
            opts.error_if_exists = (option[1] == eleveldb::ATOM_TRUE);
        else if (option[0] == eleveldb::ATOM_PARANOID_CHECKS)
            opts.paranoid_checks = (option[1] == eleveldb::ATOM_TRUE);
        else if (option[0] == eleveldb::ATOM_VERIFY_COMPACTIONS)
            opts.verify_compactions = (option[1] == eleveldb::ATOM_TRUE);
        else if (option[0] == eleveldb::ATOM_WRITE_BUFFER_SIZE)
        {
            unsigned long write_buffer_sz;
            if (enif_get_ulong(env, option[1], &write_buffer_sz))
                opts.write_buffer_size = write_buffer_sz;
        }
        else if (option[0] == eleveldb::ATOM_SST_BLOCK_SIZE)
        {
            unsigned long sst_block_sz(0);
            if (enif_get_ulong(env, option[1], &sst_block_sz))
             opts.block_size = sst_block_sz; // Note: We just set the "old" block_size option.
        }
        else if (option[0] == eleveldb::ATOM_BLOCK_RESTART_INTERVAL)
        {
            int block_restart_interval;
            if (enif_get_int(env, option[1], &block_restart_interval))
                opts.block_restart_interval = block_restart_interval;
        }
        else if (option[0] == eleveldb::ATOM_BLOCK_SIZE_STEPS)
        {
            unsigned long block_steps(0);
            if (enif_get_ulong(env, option[1], &block_steps))
             opts.block_size_steps = block_steps;
        }
        else if (option[0] == eleveldb::ATOM_BLOCK_CACHE_THRESHOLD)
        {
            size_t memory_sz;
            if (enif_get_ulong(env, option[1], &memory_sz))
            {
                if (memory_sz != 0)
                {
                    opts.block_cache_threshold = memory_sz;
                }
            }
        }
        else if (option[0] == eleveldb::ATOM_DELETE_THRESHOLD)
        {
            unsigned long threshold(0);
            if (enif_get_ulong(env, option[1], &threshold))
             opts.delete_threshold = threshold;
        }
        else if (option[0] == eleveldb::ATOM_COMPRESSION)
        {
            if (option[1] == eleveldb::ATOM_TRUE)
            {
                opts.compression = leveldb::kSnappyCompression;
            }
            else
            {
                opts.compression = leveldb::kNoCompression;
            }
        }
        else if (option[0] == eleveldb::ATOM_USE_BLOOMFILTER)
        {
            // By default, we want to use a 16-bit-per-key bloom filter on a
            // per-table basis. We only disable it if explicitly asked. Alternatively,
            // one can provide a value for # of bits-per-key.
            unsigned long bfsize = 16;
            if (option[1] == eleveldb::ATOM_TRUE || enif_get_ulong(env, option[1], &bfsize))
            {
                opts.filter_policy = leveldb::NewBloomFilterPolicy2(bfsize);
            }
        }
        else if (option[0] == eleveldb::ATOM_TOTAL_MEMORY)
        {
            // NOTE: uint64_t memory_sz and enif_get_uint64() do NOT compile
            // correctly on some platforms.  Why?  because it's Erlang.
            unsigned long memory_sz;
            if (enif_get_ulong(env, option[1], &memory_sz))
            {
                // ignoring memory size below 1G, going with defaults
                //  (because Erlang/Riak need 1G to themselves making
                //   percentage of memory unreliable)
                if (1024*1024*1024L < memory_sz)
                {
                    gCurrentTotalMemory = memory_sz;
                }
                // did a dynamic VM just have a memory resize?
                //  just in case reset the global
                else if (0 != memory_sz)
                {
                    gCurrentTotalMemory = 0;
                }   // else if
            }
        }
        else if (option[0] == eleveldb::ATOM_TOTAL_LEVELDB_MEM)
        {
            unsigned long memory_sz;
            if (enif_get_ulong(env, option[1], &memory_sz))
            {
                if (memory_sz != 0)
                 {
                     opts.total_leveldb_mem = memory_sz;
                 }
            }
        }
        else if (option[0] == eleveldb::ATOM_TOTAL_LEVELDB_MEM_PERCENT)
        {
            unsigned long memory_sz;
            if (enif_get_ulong(env, option[1], &memory_sz))
            {
                if (0 < memory_sz && memory_sz <= 100)
                 {
                     // this gets noticed later and applied against gCurrentTotalMemory
                     opts.total_leveldb_mem = memory_sz;
                 }
            }
        }
        else if (option[0] == eleveldb::ATOM_IS_INTERNAL_DB)
        {
            if (option[1] == eleveldb::ATOM_TRUE)
                opts.is_internal_db = true;
            else
                opts.is_internal_db = false;
        }
        else if (option[0] == eleveldb::ATOM_LIMITED_DEVELOPER_MEM)
        {
            if (option[1] == eleveldb::ATOM_TRUE)
                opts.limited_developer_mem = true;
            else
                opts.limited_developer_mem = false;
        }

        else if (option[0] == eleveldb::ATOM_TIERED_SLOW_LEVEL)
        {
            int tiered_level;
            if (enif_get_int(env, option[1], &tiered_level))
                opts.tiered_slow_level = tiered_level;
        }
        else if (option[0] == eleveldb::ATOM_TIERED_FAST_PREFIX)
        {
            char buffer[256];
            int ret_val;

            ret_val=enif_get_string(env, option[1], buffer, 256, ERL_NIF_LATIN1);
            if (0<ret_val && ret_val<256)
                opts.tiered_fast_prefix = buffer;
        }
        else if (option[0] == eleveldb::ATOM_TIERED_SLOW_PREFIX)
        {
            char buffer[256];
            int ret_val;

            ret_val=enif_get_string(env, option[1], buffer, 256, ERL_NIF_LATIN1);
            if (0<ret_val && ret_val<256)
                opts.tiered_slow_prefix = buffer;
        }

    }

    return eleveldb::ATOM_OK;
}

ERL_NIF_TERM parse_read_option(ErlNifEnv* env, ERL_NIF_TERM item, leveldb::ReadOptions& opts)
{
    int arity;
    const ERL_NIF_TERM* option;
    if (enif_get_tuple(env, item, &arity, &option) && 2==arity)
    {
        if (option[0] == eleveldb::ATOM_VERIFY_CHECKSUMS)
            opts.verify_checksums = (option[1] == eleveldb::ATOM_TRUE);
        else if (option[0] == eleveldb::ATOM_FILL_CACHE)
            opts.fill_cache = (option[1] == eleveldb::ATOM_TRUE);
        else if (option[0] == eleveldb::ATOM_ITERATOR_REFRESH)
            opts.iterator_refresh = (option[1] == eleveldb::ATOM_TRUE);
    }

    return eleveldb::ATOM_OK;
}

ERL_NIF_TERM parse_write_option(ErlNifEnv* env, ERL_NIF_TERM item, leveldb::WriteOptions& opts)
{
    int arity;
    const ERL_NIF_TERM* option;
    if (enif_get_tuple(env, item, &arity, &option) && 2==arity)
    {
        if (option[0] == eleveldb::ATOM_SYNC)
            opts.sync = (option[1] == eleveldb::ATOM_TRUE);
    }

    return eleveldb::ATOM_OK;
}

ERL_NIF_TERM write_batch_item(ErlNifEnv* env, ERL_NIF_TERM item, leveldb::WriteBatch& batch)
{
    int arity;
    const ERL_NIF_TERM* action;
    if (enif_get_tuple(env, item, &arity, &action) ||
        enif_is_atom(env, item))
    {
        if (item == eleveldb::ATOM_CLEAR)
        {
            batch.Clear();
            return eleveldb::ATOM_OK;
        }

        ErlNifBinary key, value;

        if (action[0] == eleveldb::ATOM_PUT && arity == 3 &&
            enif_inspect_binary(env, action[1], &key) &&
            enif_inspect_binary(env, action[2], &value))
        {
            leveldb::Slice key_slice((const char*)key.data, key.size);
            leveldb::Slice value_slice((const char*)value.data, value.size);
            batch.Put(key_slice, value_slice);
            return eleveldb::ATOM_OK;
        }

        if (action[0] == eleveldb::ATOM_DELETE && arity == 2 &&
            enif_inspect_binary(env, action[1], &key))
        {
            leveldb::Slice key_slice((const char*)key.data, key.size);
            batch.Delete(key_slice);
            return eleveldb::ATOM_OK;
        }
    }

    // Failed to match clear/put/delete; return the failing item
    return item;
}



namespace eleveldb {

ERL_NIF_TERM send_reply(ErlNifEnv *env, ERL_NIF_TERM ref, ERL_NIF_TERM reply)
{
    ErlNifPid pid;
    ErlNifEnv *msg_env = enif_alloc_env();
    ERL_NIF_TERM msg = enif_make_tuple2(msg_env,
                                        enif_make_copy(msg_env, ref),
                                        enif_make_copy(msg_env, reply));
    enif_self(env, &pid);
    enif_send(env, &pid, msg_env, msg);
    enif_free_env(msg_env);
    return ATOM_OK;
}

ERL_NIF_TERM
async_open(
    ErlNifEnv* env,
    int argc,
    const ERL_NIF_TERM argv[])
{
    char db_name[4096];

    if(!enif_get_string(env, argv[1], db_name, sizeof(db_name), ERL_NIF_LATIN1) ||
       !enif_is_list(env, argv[2]))
    {
        return enif_make_badarg(env);
    }   // if

    ERL_NIF_TERM caller_ref = argv[0];

    eleveldb_priv_data& priv = *static_cast<eleveldb_priv_data *>(enif_priv_data(env));

    leveldb::Options *opts = new leveldb::Options;
    fold(env, argv[2], parse_open_option, *opts);
    opts->fadvise_willneed = priv.m_Opts.m_FadviseWillNeed;

    // convert total_leveldb_mem to byte count if it arrived as percent
    //  This happens now because there is no guarantee as to when the total_memory
    //  value would be read relative to total_leveldb_mem_percent in the option fold
    uint64_t use_memory;

    // 1. start with all memory
    use_memory=gCurrentTotalMemory;

    // 2. valid percentage given
    if (0 < priv.m_Opts.m_TotalMemPercent && priv.m_Opts.m_TotalMemPercent<=100)
        use_memory=(priv.m_Opts.m_TotalMemPercent * use_memory)/100;  // integer math for percentage

    // 3. adjust to specific memory size
    if (0!=priv.m_Opts.m_TotalMem)
        use_memory=priv.m_Opts.m_TotalMem;

    // 4. fail safe when no guidance given
    if (0==priv.m_Opts.m_TotalMem && 0==priv.m_Opts.m_TotalMemPercent)
    {
        if (8*1024*1024*1024L < gCurrentTotalMemory)
            use_memory=(gCurrentTotalMemory * 80)/100;  // integer percent
        else
            use_memory=(gCurrentTotalMemory * 25)/100;  // integer percent
    }   // if

    opts->total_leveldb_mem=use_memory;
    opts->limited_developer_mem=priv.m_Opts.m_LimitedDeveloper;

    eleveldb::WorkTask *work_item = new eleveldb::OpenTask(env, caller_ref,
                                                              db_name, opts);

    if(false == priv.thread_pool.submit(work_item))
    {
        delete work_item;
        return send_reply(env, caller_ref,
                          enif_make_tuple2(env, eleveldb::ATOM_ERROR, caller_ref));
    }

    return eleveldb::ATOM_OK;

}   // async_open


ERL_NIF_TERM
async_write(
    ErlNifEnv* env,
    int argc,
    const ERL_NIF_TERM argv[])
{
    const ERL_NIF_TERM& caller_ref = argv[0];
    const ERL_NIF_TERM& handle_ref = argv[1];
    const ERL_NIF_TERM& action_ref = argv[2];
    const ERL_NIF_TERM& opts_ref   = argv[3];

    ReferencePtr<DbObject> db_ptr;

    db_ptr.assign(DbObject::RetrieveDbObject(env, handle_ref));

    if(NULL==db_ptr.get()
       || !enif_is_list(env, action_ref)
       || !enif_is_list(env, opts_ref))
    {
        return enif_make_badarg(env);
    }

    // is this even possible?
    if(NULL == db_ptr->m_Db)
        return send_reply(env, caller_ref, error_einval(env));

    eleveldb_priv_data& priv = *static_cast<eleveldb_priv_data *>(enif_priv_data(env));

    // Construct a write batch:
    leveldb::WriteBatch* batch = new leveldb::WriteBatch;

    // Seed the batch's data:
    ERL_NIF_TERM result = fold(env, argv[2], write_batch_item, *batch);
    if(eleveldb::ATOM_OK != result)
    {
        return send_reply(env, caller_ref,
                          enif_make_tuple3(env, eleveldb::ATOM_ERROR, caller_ref,
                                           enif_make_tuple2(env, eleveldb::ATOM_BAD_WRITE_ACTION,
                                                            result)));
    }   // if

    leveldb::WriteOptions* opts = new leveldb::WriteOptions;
    fold(env, argv[3], parse_write_option, *opts);

    eleveldb::WorkTask* work_item = new eleveldb::WriteTask(env, caller_ref,
                                                            db_ptr.get(), batch, opts);

    if(false == priv.thread_pool.submit(work_item))
    {
        delete work_item;
        return send_reply(env, caller_ref,
                          enif_make_tuple2(env, eleveldb::ATOM_ERROR, caller_ref));
    }   // if

    return eleveldb::ATOM_OK;
}


ERL_NIF_TERM
async_get(
    ErlNifEnv* env,
    int argc,
    const ERL_NIF_TERM argv[])
{
    const ERL_NIF_TERM& caller_ref = argv[0];
    const ERL_NIF_TERM& dbh_ref    = argv[1];
    const ERL_NIF_TERM& key_ref    = argv[2];
    const ERL_NIF_TERM& opts_ref   = argv[3];

    ReferencePtr<DbObject> db_ptr;

    db_ptr.assign(DbObject::RetrieveDbObject(env, dbh_ref));

    if(NULL==db_ptr.get()
       || !enif_is_list(env, opts_ref)
       || !enif_is_binary(env, key_ref))
    {
        return enif_make_badarg(env);
    }

    if(NULL == db_ptr->m_Db)
        return send_reply(env, caller_ref, error_einval(env));

    leveldb::ReadOptions opts;
    fold(env, opts_ref, parse_read_option, opts);

    eleveldb::WorkTask *work_item = new eleveldb::GetTask(env, caller_ref,
                                                          db_ptr.get(), key_ref, opts);

    eleveldb_priv_data& priv = *static_cast<eleveldb_priv_data *>(enif_priv_data(env));

    if(false == priv.thread_pool.submit(work_item))
    {
        delete work_item;
        return send_reply(env, caller_ref,
                          enif_make_tuple2(env, eleveldb::ATOM_ERROR, caller_ref));
    }   // if

    return eleveldb::ATOM_OK;

}   // async_get


ERL_NIF_TERM
async_iterator(
    ErlNifEnv* env,
    int argc,
    const ERL_NIF_TERM argv[])
{
    const ERL_NIF_TERM& caller_ref  = argv[0];
    const ERL_NIF_TERM& dbh_ref     = argv[1];
    const ERL_NIF_TERM& options_ref = argv[2];

    const bool keys_only = ((argc == 4) && (argv[3] == ATOM_KEYS_ONLY));

    ReferencePtr<DbObject> db_ptr;

    db_ptr.assign(DbObject::RetrieveDbObject(env, dbh_ref));

    if(NULL==db_ptr.get() || 0!=db_ptr->m_CloseRequested
       || !enif_is_list(env, options_ref))
     {
        return enif_make_badarg(env);
     }

    // likely useless
    if(NULL == db_ptr->m_Db)
        return send_reply(env, caller_ref, error_einval(env));

    // Parse out the read options
    leveldb::ReadOptions opts;
    fold(env, options_ref, parse_read_option, opts);

    eleveldb::WorkTask *work_item = new eleveldb::IterTask(env, caller_ref,
                                                           db_ptr.get(), keys_only, opts);

    // Now-boilerplate setup (we'll consolidate this pattern soon, I hope):
    eleveldb_priv_data& priv = *static_cast<eleveldb_priv_data *>(enif_priv_data(env));

    if(false == priv.thread_pool.submit(work_item))
    {
        delete work_item;
        return send_reply(env, caller_ref, enif_make_tuple2(env, ATOM_ERROR, caller_ref));
    }   // if

    return ATOM_OK;

}   // async_iterator


ERL_NIF_TERM
async_iterator_move(
    ErlNifEnv* env,
    int argc,
    const ERL_NIF_TERM argv[])
{
    // const ERL_NIF_TERM& caller_ref       = argv[0];
    const ERL_NIF_TERM& itr_handle_ref   = argv[1];
    const ERL_NIF_TERM& action_or_target = argv[2];
    ERL_NIF_TERM ret_term;

    bool submit_new_request(true), prefetch_state;

    ReferencePtr<ItrObject> itr_ptr;

    itr_ptr.assign(ItrObject::RetrieveItrObject(env, itr_handle_ref));

    if(NULL==itr_ptr.get())
        return enif_make_badarg(env);

    // Reuse ref from iterator creation
    const ERL_NIF_TERM& caller_ref = itr_ptr->itr_ref;

    /* We can be invoked with two different arities from Erlang. If our "action_atom" parameter is not
       in fact an atom, then it is actually a seek target. Let's find out which we are: */
    eleveldb::MoveTask::action_t action = eleveldb::MoveTask::SEEK;

    // If we have an atom, it's one of these (action_or_target's value is ignored):
    if(enif_is_atom(env, action_or_target))
    {
        if(ATOM_FIRST == action_or_target)  action = eleveldb::MoveTask::FIRST;
        if(ATOM_LAST == action_or_target)   action = eleveldb::MoveTask::LAST;
        if(ATOM_NEXT == action_or_target)   action = eleveldb::MoveTask::NEXT;
        if(ATOM_PREV == action_or_target)   action = eleveldb::MoveTask::PREV;
        if(ATOM_PREFETCH == action_or_target)   action = eleveldb::MoveTask::PREFETCH;
        if(ATOM_PREFETCH_STOP == action_or_target)   action = eleveldb::MoveTask::PREFETCH_STOP;
    }   // if

    // debug syslog(LOG_ERR, "move state: %d, %d, %d",
    //              action, itr_ptr->m_Iter->m_PrefetchStarted, itr_ptr->m_Iter->m_HandoffAtomic);

    // must set this BEFORE call to compare_and_swap ... or have potential
    //  for an "extra" message coming out of prefetch
    prefetch_state = itr_ptr->m_Iter->m_PrefetchStarted;
    itr_ptr->m_Iter->m_PrefetchStarted =  prefetch_state && (eleveldb::MoveTask::PREFETCH_STOP != action );

    //
    // Three situations:
    //  #1 not a PREFETCH next call
    //  #2 PREFETCH call and no prefetch waiting
    //  #3 PREFETCH call and prefetch is waiting
    //     (PREFETCH_STOP is basically a PREFETCH that turns off prefetch state)

    // case #1
    if (eleveldb::MoveTask::PREFETCH != action
        && eleveldb::MoveTask::PREFETCH_STOP != action )
    {
        // current move object could still be in later stages of
        //  worker thread completion ... race condition ...don't reuse
        itr_ptr->ReleaseReuseMove();

        submit_new_request=true;
        ret_term = enif_make_copy(env, itr_ptr->itr_ref);

        // force reply to be a message
        itr_ptr->m_Iter->m_HandoffAtomic=1;
        itr_ptr->m_Iter->m_PrefetchStarted=false;
    }   // if

    // case #2
    // before we launch a background job for "next iteration", see if there is a
    //  prefetch waiting for us
    else if (eleveldb::compare_and_swap(&itr_ptr->m_Iter->m_HandoffAtomic, 0, 1))
    {
        // nope, no prefetch ... await a message to erlang queue
        ret_term = enif_make_copy(env, itr_ptr->itr_ref);

        // leave m_HandoffAtomic as 1 so first response is via message

        // is this truly a wait for prefetch ... or actually the first prefetch request
        if (!prefetch_state)
        {
            submit_new_request=true;
            itr_ptr->ReleaseReuseMove();
        }   // if

        else
        {
            // await message that is already in the making
            submit_new_request=false;
        }   // else

        // redundant ... but clarifying where it really belongs in logic pattern
        itr_ptr->m_Iter->m_PrefetchStarted=(eleveldb::MoveTask::PREFETCH_STOP != action );
    }   // else if

    // case #3
    else
    {
        // why yes there is.  copy the key/value info into a return tuple before
        //  we launch the iterator for "next" again
        if(!itr_ptr->m_Iter->Valid())
            ret_term=enif_make_tuple2(env, ATOM_ERROR, ATOM_INVALID_ITERATOR);

        else if (itr_ptr->m_Iter->m_KeysOnly)
            ret_term=enif_make_tuple2(env, ATOM_OK, slice_to_binary(env, itr_ptr->m_Iter->key()));
        else
            ret_term=enif_make_tuple3(env, ATOM_OK,
                                      slice_to_binary(env, itr_ptr->m_Iter->key()),
                                      slice_to_binary(env, itr_ptr->m_Iter->value()));


        // reset for next race
        itr_ptr->m_Iter->m_HandoffAtomic=0;

        // old MoveItem could still be active on its thread, cannot
        //  reuse ... but the current Iterator is good
        itr_ptr->ReleaseReuseMove();

        if (eleveldb::MoveTask::PREFETCH_STOP != action )
        {
            submit_new_request=true;
        }   // if
        else
        {
            submit_new_request=false;
            itr_ptr->m_Iter->m_HandoffAtomic=0;
            itr_ptr->m_Iter->m_PrefetchStarted=false;
        }   // else


    }   // else


    // only build request if actually need to submit it
    if (submit_new_request)
    {
        eleveldb::MoveTask * move_item;

        move_item = new eleveldb::MoveTask(env, caller_ref,
                                           itr_ptr->m_Iter.get(), action);

        // prevent deletes during worker loop
        move_item->RefInc();
        itr_ptr->reuse_move=move_item;

        move_item->action=action;

        if (eleveldb::MoveTask::SEEK == action)
        {
            ErlNifBinary key;

            if(!enif_inspect_binary(env, action_or_target, &key))
            {
                itr_ptr->ReleaseReuseMove();
		itr_ptr->reuse_move=NULL;
                return enif_make_tuple2(env, ATOM_EINVAL, caller_ref);
            }   // if

            move_item->seek_target.assign((const char *)key.data, key.size);
        }   // else

        eleveldb_priv_data& priv = *static_cast<eleveldb_priv_data *>(enif_priv_data(env));

        if(false == priv.thread_pool.submit(move_item))
        {
            itr_ptr->ReleaseReuseMove();
	    itr_ptr->reuse_move=NULL;
            return enif_make_tuple2(env, ATOM_ERROR, caller_ref);
        }   // if
    }   // if

    return ret_term;

}   // async_iter_move


ERL_NIF_TERM
async_close(
    ErlNifEnv* env,
    int argc,
    const ERL_NIF_TERM argv[])
{
<<<<<<< HEAD
    const ERL_NIF_TERM& caller_ref  = argv[0];
    const ERL_NIF_TERM& dbh_ref     = argv[1];
=======
    eleveldb::DbObject * db_ptr;
    ERL_NIF_TERM ret_term;
    bool term_ok=false;
>>>>>>> f914708d

    ReferencePtr<DbObject> db_ptr;

<<<<<<< HEAD
    db_ptr.assign(DbObject::RetrieveDbObject(env, dbh_ref));
=======
    db_ptr=eleveldb::DbObject::RetrieveDbObject(env, argv[0], &term_ok);
>>>>>>> f914708d

    if(NULL==db_ptr.get() || 0!=db_ptr->m_CloseRequested)
    {
       return enif_make_badarg(env);
    }

    // verify that Erlang has not called DbObjectResourceCleanup
    //  already (that would be bad)
    if (NULL!=db_ptr->m_Db
        && compare_and_swap(db_ptr->m_ErlangThisPtr, db_ptr.get(), (DbObject *)NULL))
    {
        eleveldb::WorkTask *work_item = new eleveldb::CloseTask(env, caller_ref,
                                                                db_ptr.get());

        // Now-boilerplate setup (we'll consolidate this pattern soon, I hope):
        eleveldb_priv_data& priv = *static_cast<eleveldb_priv_data *>(enif_priv_data(env));

        if(false == priv.thread_pool.submit(work_item))
        {
            delete work_item;
            return send_reply(env, caller_ref, enif_make_tuple2(env, ATOM_ERROR, caller_ref));
        }   // if
    }   // if
<<<<<<< HEAD

    // Erlang already did cleanup
    else
=======
    else if (!term_ok)
>>>>>>> f914708d
    {
        return send_reply(env, caller_ref, error_einval(env));
    }   // else

    return ATOM_OK;

}  // async_close


ERL_NIF_TERM
async_iterator_close(
    ErlNifEnv* env,
    int argc,
    const ERL_NIF_TERM argv[])
{
    const ERL_NIF_TERM& caller_ref  = argv[0];
    const ERL_NIF_TERM& itr_ref     = argv[1];

    ReferencePtr<ItrObject> itr_ptr;

    itr_ptr.assign(ItrObject::RetrieveItrObject(env, itr_ref));

    if(NULL==itr_ptr.get() || 0!=itr_ptr->m_CloseRequested)
    {
       return enif_make_badarg(env);
    }

    // verify that Erlang has not called ItrObjectResourceCleanup AND
    //  that a database close has not already started death proceedings
    if (compare_and_swap(itr_ptr->m_ErlangThisPtr, itr_ptr.get(), (ItrObject *)NULL))
    {
        eleveldb::WorkTask *work_item = new eleveldb::ItrCloseTask(env, caller_ref,
                                                                   itr_ptr.get());

        // Now-boilerplate setup (we'll consolidate this pattern soon, I hope):
        eleveldb_priv_data& priv = *static_cast<eleveldb_priv_data *>(enif_priv_data(env));

        if(false == priv.thread_pool.submit(work_item))
        {
            delete work_item;
            return send_reply(env, caller_ref, enif_make_tuple2(env, ATOM_ERROR, caller_ref));
        }   // if
    }   // if

    // this close/cleanup call is way late ... bad programmer!
    else
    {
        return send_reply(env, caller_ref, error_einval(env));
    }   // else

    return ATOM_OK;

}   // async_iterator_close

} // namespace eleveldb


ERL_NIF_TERM
eleveldb_status(
    ErlNifEnv* env,
    int argc,
    const ERL_NIF_TERM argv[])
{
    ErlNifBinary name_bin;
    eleveldb::ReferencePtr<eleveldb::DbObject> db_ptr;

    db_ptr.assign(eleveldb::DbObject::RetrieveDbObject(env, argv[0]));

    if(NULL!=db_ptr.get()
       && enif_inspect_binary(env, argv[1], &name_bin))
    {
        if (db_ptr->m_Db == NULL)
        {
            return error_einval(env);
        }

        leveldb::Slice name((const char*)name_bin.data, name_bin.size);
        std::string value;
        if (db_ptr->m_Db->GetProperty(name, &value))
        {
            ERL_NIF_TERM result;
            unsigned char* result_buf = enif_make_new_binary(env, value.size(), &result);
            memcpy(result_buf, value.c_str(), value.size());

            return enif_make_tuple2(env, eleveldb::ATOM_OK, result);
        }
        else
        {
            return eleveldb::ATOM_ERROR;
        }
    }
    else
    {
        return enif_make_badarg(env);
    }
}   // eleveldb_status


ERL_NIF_TERM
eleveldb_repair(
    ErlNifEnv* env,
    int argc,
    const ERL_NIF_TERM argv[])
{
    char name[4096];
    if (enif_get_string(env, argv[0], name, sizeof(name), ERL_NIF_LATIN1))
    {
        // Parse out the options
        leveldb::Options opts;

        leveldb::Status status = leveldb::RepairDB(name, opts);
        if (!status.ok())
        {
            return error_tuple(env, eleveldb::ATOM_ERROR_DB_REPAIR, status);
        }
        else
        {
            return eleveldb::ATOM_OK;
        }
    }
    else
    {
        return enif_make_badarg(env);
    }
}   // eleveldb_repair

/**
 * HEY YOU ... please make async
 */
ERL_NIF_TERM
eleveldb_destroy(
    ErlNifEnv* env,
    int argc,
    const ERL_NIF_TERM argv[])
{
    char name[4096];
    if (enif_get_string(env, argv[0], name, sizeof(name), ERL_NIF_LATIN1) &&
        enif_is_list(env, argv[1]))
    {
        // Parse out the options
        leveldb::Options opts;
        fold(env, argv[1], parse_open_option, opts);

        leveldb::Status status = leveldb::DestroyDB(name, opts);
        if (!status.ok())
        {
            return error_tuple(env, eleveldb::ATOM_ERROR_DB_DESTROY, status);
        }
        else
        {
            return eleveldb::ATOM_OK;
        }
    }
    else
    {
        return enif_make_badarg(env);
    }

}   // eleveldb_destroy


ERL_NIF_TERM
eleveldb_is_empty(
    ErlNifEnv* env,
    int argc,
    const ERL_NIF_TERM argv[])
{
    eleveldb::ReferencePtr<eleveldb::DbObject> db_ptr;

    db_ptr.assign(eleveldb::DbObject::RetrieveDbObject(env, argv[0]));

    if(NULL!=db_ptr.get())
    {
        if (db_ptr->m_Db == NULL)
        {
            return error_einval(env);
        }

        leveldb::ReadOptions opts;
        leveldb::Iterator* itr = db_ptr->m_Db->NewIterator(opts);
        itr->SeekToFirst();
        ERL_NIF_TERM result;
        if (itr->Valid())
        {
            result = eleveldb::ATOM_FALSE;
        }
        else
        {
            result = eleveldb::ATOM_TRUE;
        }
        delete itr;

        return result;
    }
    else
    {
        return enif_make_badarg(env);
    }
}   // eleveldb_is_empty


static void on_unload(ErlNifEnv *env, void *priv_data)
{
    eleveldb_priv_data *p = static_cast<eleveldb_priv_data *>(priv_data);
    delete p;

    leveldb::Env::Shutdown();
}


static int on_load(ErlNifEnv* env, void** priv_data, ERL_NIF_TERM load_info)
try
{
    int ret_val;

    ret_val=0;
    *priv_data = NULL;

    // make sure the basic leveldb .so modules are in memory
    //  and initialized ... especially the perf counters
    leveldb::Env::Default();

    // inform erlang of our two resource types
    eleveldb::DbObject::CreateDbObjectType(env);
    eleveldb::ItrObject::CreateItrObjectType(env);

// must initialize atoms before processing options
#define ATOM(Id, Value) { Id = enif_make_atom(env, Value); }
    ATOM(eleveldb::ATOM_OK, "ok");
    ATOM(eleveldb::ATOM_ERROR, "error");
    ATOM(eleveldb::ATOM_EINVAL, "einval");
    ATOM(eleveldb::ATOM_BADARG, "badarg");
    ATOM(eleveldb::ATOM_TRUE, "true");
    ATOM(eleveldb::ATOM_FALSE, "false");
    ATOM(eleveldb::ATOM_CREATE_IF_MISSING, "create_if_missing");
    ATOM(eleveldb::ATOM_ERROR_IF_EXISTS, "error_if_exists");
    ATOM(eleveldb::ATOM_WRITE_BUFFER_SIZE, "write_buffer_size");
    ATOM(eleveldb::ATOM_SST_BLOCK_SIZE, "sst_block_size");
    ATOM(eleveldb::ATOM_BLOCK_RESTART_INTERVAL, "block_restart_interval");
    ATOM(eleveldb::ATOM_BLOCK_SIZE_STEPS, "block_size_steps");
    ATOM(eleveldb::ATOM_ERROR_DB_OPEN,"db_open");
    ATOM(eleveldb::ATOM_ERROR_DB_PUT, "db_put");
    ATOM(eleveldb::ATOM_NOT_FOUND, "not_found");
    ATOM(eleveldb::ATOM_VERIFY_CHECKSUMS, "verify_checksums");
    ATOM(eleveldb::ATOM_FILL_CACHE,"fill_cache");
    ATOM(eleveldb::ATOM_ITERATOR_REFRESH,"iterator_refresh");
    ATOM(eleveldb::ATOM_SYNC, "sync");
    ATOM(eleveldb::ATOM_ERROR_DB_DELETE, "db_delete");
    ATOM(eleveldb::ATOM_CLEAR, "clear");
    ATOM(eleveldb::ATOM_PUT, "put");
    ATOM(eleveldb::ATOM_DELETE, "delete");
    ATOM(eleveldb::ATOM_ERROR_DB_WRITE, "db_write");
    ATOM(eleveldb::ATOM_BAD_WRITE_ACTION, "bad_write_action");
    ATOM(eleveldb::ATOM_KEEP_RESOURCE_FAILED, "keep_resource_failed");
    ATOM(eleveldb::ATOM_ITERATOR_CLOSED, "iterator_closed");
    ATOM(eleveldb::ATOM_FIRST, "first");
    ATOM(eleveldb::ATOM_LAST, "last");
    ATOM(eleveldb::ATOM_NEXT, "next");
    ATOM(eleveldb::ATOM_PREV, "prev");
    ATOM(eleveldb::ATOM_PREFETCH, "prefetch");
    ATOM(eleveldb::ATOM_PREFETCH_STOP, "prefetch_stop");
    ATOM(eleveldb::ATOM_INVALID_ITERATOR, "invalid_iterator");
    ATOM(eleveldb::ATOM_PARANOID_CHECKS, "paranoid_checks");
    ATOM(eleveldb::ATOM_VERIFY_COMPACTIONS, "verify_compactions");
    ATOM(eleveldb::ATOM_ERROR_DB_DESTROY, "error_db_destroy");
    ATOM(eleveldb::ATOM_ERROR_DB_REPAIR, "error_db_repair");
    ATOM(eleveldb::ATOM_KEYS_ONLY, "keys_only");
    ATOM(eleveldb::ATOM_COMPRESSION, "compression");
    ATOM(eleveldb::ATOM_USE_BLOOMFILTER, "use_bloomfilter");
    ATOM(eleveldb::ATOM_TOTAL_MEMORY, "total_memory");
    ATOM(eleveldb::ATOM_TOTAL_LEVELDB_MEM, "total_leveldb_mem");
    ATOM(eleveldb::ATOM_TOTAL_LEVELDB_MEM_PERCENT, "total_leveldb_mem_percent");
    ATOM(eleveldb::ATOM_BLOCK_CACHE_THRESHOLD, "block_cache_threshold");
    ATOM(eleveldb::ATOM_IS_INTERNAL_DB, "is_internal_db");
    ATOM(eleveldb::ATOM_LIMITED_DEVELOPER_MEM, "limited_developer_mem");
    ATOM(eleveldb::ATOM_ELEVELDB_THREADS, "eleveldb_threads");
    ATOM(eleveldb::ATOM_FADVISE_WILLNEED, "fadvise_willneed");
    ATOM(eleveldb::ATOM_DELETE_THRESHOLD, "delete_threshold");
    ATOM(eleveldb::ATOM_TIERED_SLOW_LEVEL, "tiered_slow_level");
    ATOM(eleveldb::ATOM_TIERED_FAST_PREFIX, "tiered_fast_prefix");
    ATOM(eleveldb::ATOM_TIERED_SLOW_PREFIX, "tiered_slow_prefix");
#undef ATOM


    // read options that apply to global eleveldb environment
    if(enif_is_list(env, load_info))
    {
        EleveldbOptions load_options;

        fold(env, load_info, parse_init_option, load_options);

        /* Spin up the thread pool, set up all private data: */
        eleveldb_priv_data *priv = new eleveldb_priv_data(load_options);

        *priv_data = priv;

    }   // if

    else
    {
        // anything non-zero is "fail"
        ret_val=1;
    }   // else
    // Initialize common atoms

    return ret_val;
}


catch(std::exception& e)
{
    /* Refuse to load the NIF module (I see no way right now to return a more specific exception
    or log extra information): */
    return -1;
}
catch(...)
{
    return -1;
}


extern "C" {
    ERL_NIF_INIT(eleveldb, nif_funcs, &on_load, NULL, NULL, &on_unload);
}<|MERGE_RESOLUTION|>--- conflicted
+++ resolved
@@ -938,22 +938,13 @@
     int argc,
     const ERL_NIF_TERM argv[])
 {
-<<<<<<< HEAD
     const ERL_NIF_TERM& caller_ref  = argv[0];
     const ERL_NIF_TERM& dbh_ref     = argv[1];
-=======
-    eleveldb::DbObject * db_ptr;
-    ERL_NIF_TERM ret_term;
     bool term_ok=false;
->>>>>>> f914708d
 
     ReferencePtr<DbObject> db_ptr;
 
-<<<<<<< HEAD
-    db_ptr.assign(DbObject::RetrieveDbObject(env, dbh_ref));
-=======
-    db_ptr=eleveldb::DbObject::RetrieveDbObject(env, argv[0], &term_ok);
->>>>>>> f914708d
+    db_ptr.assign(DbObject::RetrieveDbObject(env, dbh_ref, &term_ok));
 
     if(NULL==db_ptr.get() || 0!=db_ptr->m_CloseRequested)
     {
@@ -977,13 +968,7 @@
             return send_reply(env, caller_ref, enif_make_tuple2(env, ATOM_ERROR, caller_ref));
         }   // if
     }   // if
-<<<<<<< HEAD
-
-    // Erlang already did cleanup
-    else
-=======
     else if (!term_ok)
->>>>>>> f914708d
     {
         return send_reply(env, caller_ref, error_einval(env));
     }   // else
