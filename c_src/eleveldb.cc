// -------------------------------------------------------------------
//
// eleveldb: Erlang Wrapper for LevelDB (http://code.google.com/p/leveldb/)
//
// Copyright (c) 2011-2015 Basho Technologies, Inc. All Rights Reserved.
//
// This file is provided to you under the Apache License,
// Version 2.0 (the "License"); you may not use this file
// except in compliance with the License.  You may obtain
// a copy of the License at
//
//   http://www.apache.org/licenses/LICENSE-2.0
//
// Unless required by applicable law or agreed to in writing,
// software distributed under the License is distributed on an
// "AS IS" BASIS, WITHOUT WARRANTIES OR CONDITIONS OF ANY
// KIND, either express or implied.  See the License for the
// specific language governing permissions and limitations
// under the License.
//
// -------------------------------------------------------------------

#include <syslog.h>

#include <new>
#include <set>
#include <stack>
#include <deque>
#include <sstream>
#include <utility>
#include <stdexcept>
#include <algorithm>
#include <vector>

#include "eleveldb.h"
#include "filter_parser.h"

#include "CmpUtil.h"
#include "ErlUtil.h"

#include "leveldb/db.h"
#include "leveldb/env.h"
#include "leveldb/write_batch.h"
#include "leveldb/cache.h"
#include "leveldb/filter_policy.h"
#include "leveldb/perf_count.h"
#define LEVELDB_PLATFORM_POSIX
#include "util/hot_threads.h"
#include "leveldb_os/expiry_os.h"

#ifndef INCL_WORKITEMS_H
    #include "workitems.h"
#endif

#ifndef ATOMS_H
    #include "atoms.h"
#endif

#include "work_result.hpp"

#include "leveldb/atomics.h"

static ErlNifFunc nif_funcs[] =
{
    {"async_close", 2, eleveldb::async_close},
    {"async_iterator_close", 2, eleveldb::async_iterator_close},
    {"status", 2, eleveldb_status},
    {"async_destroy", 3, eleveldb::async_destroy},
    {"repair", 2, eleveldb_repair},
    {"is_empty", 1, eleveldb_is_empty},

    {"async_open", 3, eleveldb::async_open},
    {"async_write", 4, eleveldb::async_write},
    {"sync_write", 4, eleveldb::sync_write},
    {"async_get", 4, eleveldb::async_get},

    {"async_iterator", 3, eleveldb::async_iterator},
    {"async_iterator", 4, eleveldb::async_iterator},
    {"async_iterator_move", 3, eleveldb::async_iterator_move},

    {"streaming_start", 4, eleveldb::streaming_start},
    {"streaming_ack", 2, eleveldb::streaming_ack},
    {"streaming_stop", 1, eleveldb::streaming_stop},

    {"current_usec",   0, eleveldb::currentMicroSeconds},
};


namespace eleveldb {

// Atoms (initialized in on_load)
ERL_NIF_TERM ATOM_TRUE;
ERL_NIF_TERM ATOM_FALSE;
ERL_NIF_TERM ATOM_OK;
ERL_NIF_TERM ATOM_ERROR;
ERL_NIF_TERM ATOM_EINVAL;
ERL_NIF_TERM ATOM_BADARG;
ERL_NIF_TERM ATOM_CREATE_IF_MISSING;
ERL_NIF_TERM ATOM_ERROR_IF_EXISTS;
ERL_NIF_TERM ATOM_WRITE_BUFFER_SIZE;
ERL_NIF_TERM ATOM_SST_BLOCK_SIZE;
ERL_NIF_TERM ATOM_BLOCK_SIZE_STEPS;
ERL_NIF_TERM ATOM_BLOCK_RESTART_INTERVAL;
ERL_NIF_TERM ATOM_ERROR_DB_OPEN;
ERL_NIF_TERM ATOM_ERROR_DB_PUT;
ERL_NIF_TERM ATOM_NOT_FOUND;
ERL_NIF_TERM ATOM_VERIFY_CHECKSUMS;
ERL_NIF_TERM ATOM_FILL_CACHE;
ERL_NIF_TERM ATOM_ITERATOR_REFRESH;
ERL_NIF_TERM ATOM_SYNC;
ERL_NIF_TERM ATOM_ERROR_DB_DELETE;
ERL_NIF_TERM ATOM_CLEAR;
ERL_NIF_TERM ATOM_PUT;
ERL_NIF_TERM ATOM_DELETE;
ERL_NIF_TERM ATOM_ERROR_DB_WRITE;
ERL_NIF_TERM ATOM_BAD_WRITE_ACTION;
ERL_NIF_TERM ATOM_KEEP_RESOURCE_FAILED;
ERL_NIF_TERM ATOM_ITERATOR_CLOSED;
ERL_NIF_TERM ATOM_FIRST;
ERL_NIF_TERM ATOM_LAST;
ERL_NIF_TERM ATOM_NEXT;
ERL_NIF_TERM ATOM_PREV;
ERL_NIF_TERM ATOM_PREFETCH;
ERL_NIF_TERM ATOM_PREFETCH_STOP;
ERL_NIF_TERM ATOM_INVALID_ITERATOR;
ERL_NIF_TERM ATOM_PARANOID_CHECKS;
ERL_NIF_TERM ATOM_VERIFY_COMPACTIONS;
ERL_NIF_TERM ATOM_ERROR_DB_DESTROY;
ERL_NIF_TERM ATOM_KEYS_ONLY;
ERL_NIF_TERM ATOM_COMPRESSION;
ERL_NIF_TERM ATOM_ON;
ERL_NIF_TERM ATOM_OFF;
ERL_NIF_TERM ATOM_SNAPPY;
ERL_NIF_TERM ATOM_LZ4;
ERL_NIF_TERM ATOM_ERROR_DB_REPAIR;
ERL_NIF_TERM ATOM_USE_BLOOMFILTER;
ERL_NIF_TERM ATOM_TOTAL_MEMORY;
ERL_NIF_TERM ATOM_TOTAL_LEVELDB_MEM;
ERL_NIF_TERM ATOM_TOTAL_LEVELDB_MEM_PERCENT;
ERL_NIF_TERM ATOM_BLOCK_CACHE_THRESHOLD;
ERL_NIF_TERM ATOM_IS_INTERNAL_DB;
ERL_NIF_TERM ATOM_LIMITED_DEVELOPER_MEM;
ERL_NIF_TERM ATOM_ELEVELDB_THREADS;
ERL_NIF_TERM ATOM_ELEVELDB_STREAM_THREADS;
ERL_NIF_TERM ATOM_FADVISE_WILLNEED;
ERL_NIF_TERM ATOM_DELETE_THRESHOLD;
ERL_NIF_TERM ATOM_TIERED_SLOW_LEVEL;
ERL_NIF_TERM ATOM_TIERED_FAST_PREFIX;
ERL_NIF_TERM ATOM_TIERED_SLOW_PREFIX;
ERL_NIF_TERM ATOM_START_INCLUSIVE;
ERL_NIF_TERM ATOM_END_INCLUSIVE;
ERL_NIF_TERM ATOM_MAX_UNACKED_BYTES;
ERL_NIF_TERM ATOM_MAX_BATCH_BYTES;
ERL_NIF_TERM ATOM_NEEDS_REACK;
ERL_NIF_TERM ATOM_RANGE_FILTER;
ERL_NIF_TERM ATOM_STREAMING_BATCH;
ERL_NIF_TERM ATOM_STREAMING_END;
ERL_NIF_TERM ATOM_STREAMING_ERROR;
ERL_NIF_TERM ATOM_LIMIT;
ERL_NIF_TERM ATOM_UNDEFINED;
ERL_NIF_TERM ATOM_ENCODING;
ERL_NIF_TERM ATOM_ERLANG_ENCODING;
ERL_NIF_TERM ATOM_MSGPACK_ENCODING;
ERL_NIF_TERM ATOM_CACHE_OBJECT_WARMING;
ERL_NIF_TERM ATOM_EXPIRY_ENABLED;
ERL_NIF_TERM ATOM_EXPIRY_MINUTES;
ERL_NIF_TERM ATOM_WHOLE_FILE_EXPIRY;
}   // namespace eleveldb

using std::nothrow;

struct eleveldb_itr_handle;

class eleveldb_thread_pool;
class eleveldb_priv_data;

static volatile uint64_t gCurrentTotalMemory=0;

int64_t getCurrentMicroSeconds();

// Erlang helpers:
ERL_NIF_TERM error_einval(ErlNifEnv* env)
{
    return enif_make_tuple2(env, eleveldb::ATOM_ERROR, eleveldb::ATOM_EINVAL);
}

static ERL_NIF_TERM error_tuple(ErlNifEnv* env, ERL_NIF_TERM error, leveldb::Status& status)
{
    ERL_NIF_TERM reason = enif_make_string(env, status.ToString().c_str(),
                                           ERL_NIF_LATIN1);
    return enif_make_tuple2(env, eleveldb::ATOM_ERROR,
                            enif_make_tuple2(env, error, reason));
}

static ERL_NIF_TERM slice_to_binary(ErlNifEnv* env, leveldb::Slice s)
{
    ERL_NIF_TERM result;
    unsigned char* value = enif_make_new_binary(env, s.size(), &result);
    memcpy(value, s.data(), s.size());
    return result;
}

/** struct for grabbing eleveldb environment options via fold
 *   ... then loading said options into eleveldb_priv_data
 */
struct EleveldbOptions
{
    int m_EleveldbThreads;
    int m_EleveldbStreamThreads;
    int m_LeveldbImmThreads;
    int m_LeveldbBGWriteThreads;
    int m_LeveldbOverlapThreads;
    int m_LeveldbGroomingThreads;

    int m_TotalMemPercent;
    size_t m_TotalMem;

    bool m_LimitedDeveloper;
    bool m_FadviseWillNeed;

    EleveldbOptions()
        : m_EleveldbThreads(71), m_EleveldbStreamThreads(71),
          m_LeveldbImmThreads(0), m_LeveldbBGWriteThreads(0),
          m_LeveldbOverlapThreads(0), m_LeveldbGroomingThreads(0),
          m_TotalMemPercent(0), m_TotalMem(0),
          m_LimitedDeveloper(false), m_FadviseWillNeed(false)
        {};

    void Dump()
    {
        syslog(LOG_ERR, "         m_EleveldbThreads: %d\n", m_EleveldbThreads);
        syslog(LOG_ERR, "   m_EleveldbStreamThreads: %d\n", m_EleveldbStreamThreads);
        syslog(LOG_ERR, "       m_LeveldbImmThreads: %d\n", m_LeveldbImmThreads);
        syslog(LOG_ERR, "   m_LeveldbBGWriteThreads: %d\n", m_LeveldbBGWriteThreads);
        syslog(LOG_ERR, "   m_LeveldbOverlapThreads: %d\n", m_LeveldbOverlapThreads);
        syslog(LOG_ERR, "  m_LeveldbGroomingThreads: %d\n", m_LeveldbGroomingThreads);

        syslog(LOG_ERR, "         m_TotalMemPercent: %d\n", m_TotalMemPercent);
        syslog(LOG_ERR, "                m_TotalMem: %zd\n", m_TotalMem);

        syslog(LOG_ERR, "        m_LimitedDeveloper: %s\n", (m_LimitedDeveloper ? "true" : "false"));
        syslog(LOG_ERR, "         m_FadviseWillNeed: %s\n", (m_FadviseWillNeed ? "true" : "false"));
    }   // Dump
};  // struct EleveldbOptions


/** Module-level private data:
 *    singleton instance held by erlang and passed on API calls
 */
class eleveldb_priv_data
{
public:
    EleveldbOptions m_Opts;
    leveldb::HotThreadPool thread_pool;
<<<<<<< HEAD
    leveldb::HotThreadPool stream_thread_pool;
=======
    leveldb::ExpiryPtr_t m_ExpiryModule;    // only populated if expiry options seen
                                            //  (self deleting pointer)
>>>>>>> a1a567eb

    explicit eleveldb_priv_data(EleveldbOptions & Options)
    : m_Opts(Options),
      thread_pool(Options.m_EleveldbThreads, "Eleveldb",
                  leveldb::ePerfElevelDirect, leveldb::ePerfElevelQueued,
                  leveldb::ePerfElevelDequeued, leveldb::ePerfElevelWeighted),
      stream_thread_pool(Options.m_EleveldbStreamThreads, "EleveldbStream",
                  leveldb::ePerfElevelDirect, leveldb::ePerfElevelQueued,
                  leveldb::ePerfElevelDequeued, leveldb::ePerfElevelWeighted)
        {}

private:
    eleveldb_priv_data();                                      // no default constructor
    eleveldb_priv_data(const eleveldb_priv_data&);             // nocopy
    eleveldb_priv_data& operator=(const eleveldb_priv_data&);  // nocopyassign

};

ERL_NIF_TERM parse_init_option(ErlNifEnv* env, ERL_NIF_TERM item, EleveldbOptions& opts)
{
    int arity;
    const ERL_NIF_TERM* option;

    if (enif_get_tuple(env, item, &arity, &option) && 2==arity)
    {
        if (option[0] == eleveldb::ATOM_TOTAL_LEVELDB_MEM)
        {
            unsigned long memory_sz;
            if (enif_get_ulong(env, option[1], &memory_sz))
            {
                if (memory_sz != 0)
                {
                    opts.m_TotalMem = memory_sz;
                }
            }
        }
        else if (option[0] == eleveldb::ATOM_TOTAL_LEVELDB_MEM_PERCENT)
        {
            unsigned long memory_sz;
            if (enif_get_ulong(env, option[1], &memory_sz))
            {
                if (0 < memory_sz && memory_sz <= 100)
                 {
                     // this gets noticed later and applied against gCurrentTotalMemory
                     opts.m_TotalMemPercent = memory_sz;
                 }
            }
        }
        else if (option[0] == eleveldb::ATOM_LIMITED_DEVELOPER_MEM)
        {
            if (option[1] == eleveldb::ATOM_TRUE)
                opts.m_LimitedDeveloper = true;
            else
                opts.m_LimitedDeveloper = false;
        }
        else if (option[0] == eleveldb::ATOM_ELEVELDB_THREADS)
        {
            unsigned long temp;
            if (enif_get_ulong(env, option[1], &temp))
            {
                if (temp != 0)
                {
                    opts.m_EleveldbThreads = temp;
                }   // if
            }   // if
        }
        else if (option[0] == eleveldb::ATOM_ELEVELDB_STREAM_THREADS)
        {
            unsigned long temp;
            if (enif_get_ulong(env, option[1], &temp))
            {
                if (temp != 0)
                {
                    opts.m_EleveldbStreamThreads = temp;
                }   // if
            }   // if
        }
        else if (option[0] == eleveldb::ATOM_FADVISE_WILLNEED)
        {
            opts.m_FadviseWillNeed = (option[1] == eleveldb::ATOM_TRUE);
        }
    }

    return eleveldb::ATOM_OK;
}

ERL_NIF_TERM parse_open_option(ErlNifEnv* env, ERL_NIF_TERM item, leveldb::Options& opts)
{
    int arity;
    const ERL_NIF_TERM* option;
    if (enif_get_tuple(env, item, &arity, &option) && 2==arity)
    {
        if (option[0] == eleveldb::ATOM_CREATE_IF_MISSING)
            opts.create_if_missing = (option[1] == eleveldb::ATOM_TRUE);
        else if (option[0] == eleveldb::ATOM_ERROR_IF_EXISTS)
            opts.error_if_exists = (option[1] == eleveldb::ATOM_TRUE);
        else if (option[0] == eleveldb::ATOM_PARANOID_CHECKS)
            opts.paranoid_checks = (option[1] == eleveldb::ATOM_TRUE);
        else if (option[0] == eleveldb::ATOM_VERIFY_COMPACTIONS)
            opts.verify_compactions = (option[1] == eleveldb::ATOM_TRUE);
        else if (option[0] == eleveldb::ATOM_WRITE_BUFFER_SIZE)
        {
            unsigned long write_buffer_sz;
            if (enif_get_ulong(env, option[1], &write_buffer_sz))
                opts.write_buffer_size = write_buffer_sz;
        }
        else if (option[0] == eleveldb::ATOM_SST_BLOCK_SIZE)
        {
            unsigned long sst_block_sz(0);
            if (enif_get_ulong(env, option[1], &sst_block_sz))
             opts.block_size = sst_block_sz; // Note: We just set the "old" block_size option.
        }
        else if (option[0] == eleveldb::ATOM_BLOCK_RESTART_INTERVAL)
        {
            int block_restart_interval;
            if (enif_get_int(env, option[1], &block_restart_interval))
                opts.block_restart_interval = block_restart_interval;
        }
        else if (option[0] == eleveldb::ATOM_BLOCK_SIZE_STEPS)
        {
            unsigned long block_steps(0);
            if (enif_get_ulong(env, option[1], &block_steps))
             opts.block_size_steps = block_steps;
        }
        else if (option[0] == eleveldb::ATOM_BLOCK_CACHE_THRESHOLD)
        {
            unsigned long memory_sz;
            if (enif_get_ulong(env, option[1], &memory_sz))
            {
                if (memory_sz != 0)
                {
                    opts.block_cache_threshold = memory_sz;
                }
            }
        }
        else if (option[0] == eleveldb::ATOM_DELETE_THRESHOLD)
        {
            unsigned long threshold(0);
            if (enif_get_ulong(env, option[1], &threshold))
             opts.delete_threshold = threshold;
        }
        else if (option[0] == eleveldb::ATOM_COMPRESSION)
        {
            if (option[1] == eleveldb::ATOM_ON || option[1] == eleveldb::ATOM_TRUE
                || option[1] == eleveldb::ATOM_SNAPPY )
            {
                opts.compression = leveldb::kSnappyCompression;
            }   // if

            else if (option[1] == eleveldb::ATOM_LZ4)
            {
                opts.compression = leveldb::kLZ4Compression;
            }   // else if

            else
            {
                opts.compression = leveldb::kNoCompression;
            }   // else
        }
        else if (option[0] == eleveldb::ATOM_USE_BLOOMFILTER)
        {
            // By default, we want to use a 16-bit-per-key bloom filter on a
            // per-table basis. We only disable it if explicitly asked. Alternatively,
            // one can provide a value for # of bits-per-key.
            unsigned long bfsize = 16;
            if (option[1] == eleveldb::ATOM_TRUE || enif_get_ulong(env, option[1], &bfsize))
            {
                opts.filter_policy = leveldb::NewBloomFilterPolicy2(bfsize);
            }
        }
        else if (option[0] == eleveldb::ATOM_TOTAL_MEMORY)
        {
            // NOTE: uint64_t memory_sz and enif_get_uint64() do NOT compile
            // correctly on some platforms.  Why?  because it's Erlang.
            unsigned long memory_sz;
            if (enif_get_ulong(env, option[1], &memory_sz))
            {
                // ignoring memory size below 1G, going with defaults
                //  (because Erlang/Riak need 1G to themselves making
                //   percentage of memory unreliable)
                if (1024*1024*1024L < memory_sz)
                {
                    gCurrentTotalMemory = memory_sz;
                }
                // did a dynamic VM just have a memory resize?
                //  just in case reset the global
                else if (0 != memory_sz)
                {
                    gCurrentTotalMemory = 0;
                }   // else if
            }
        }
        else if (option[0] == eleveldb::ATOM_TOTAL_LEVELDB_MEM)
        {
            unsigned long memory_sz;
            if (enif_get_ulong(env, option[1], &memory_sz))
            {
                if (memory_sz != 0)
                 {
                     opts.total_leveldb_mem = memory_sz;
                 }
            }
        }
        else if (option[0] == eleveldb::ATOM_TOTAL_LEVELDB_MEM_PERCENT)
        {
            unsigned long memory_sz;
            if (enif_get_ulong(env, option[1], &memory_sz))
            {
                if (0 < memory_sz && memory_sz <= 100)
                 {
                     // this gets noticed later and applied against gCurrentTotalMemory
                     opts.total_leveldb_mem = memory_sz;
                 }
            }
        }
        else if (option[0] == eleveldb::ATOM_IS_INTERNAL_DB)
        {
            if (option[1] == eleveldb::ATOM_TRUE)
                opts.is_internal_db = true;
            else
                opts.is_internal_db = false;
        }
        else if (option[0] == eleveldb::ATOM_LIMITED_DEVELOPER_MEM)
        {
            if (option[1] == eleveldb::ATOM_TRUE)
                opts.limited_developer_mem = true;
            else
                opts.limited_developer_mem = false;
        }

        else if (option[0] == eleveldb::ATOM_TIERED_SLOW_LEVEL)
        {
            int tiered_level;
            if (enif_get_int(env, option[1], &tiered_level))
                opts.tiered_slow_level = tiered_level;
        }
        else if (option[0] == eleveldb::ATOM_TIERED_FAST_PREFIX)
        {
            char buffer[256];
            int ret_val;

            ret_val=enif_get_string(env, option[1], buffer, 256, ERL_NIF_LATIN1);
            if (0<ret_val && ret_val<256)
                opts.tiered_fast_prefix = buffer;
        }
        else if (option[0] == eleveldb::ATOM_TIERED_SLOW_PREFIX)
        {
            char buffer[256];
            int ret_val;

            ret_val=enif_get_string(env, option[1], buffer, 256, ERL_NIF_LATIN1);
            if (0<ret_val && ret_val<256)
                opts.tiered_slow_prefix = buffer;
        }
        else if (option[0] == eleveldb::ATOM_CACHE_OBJECT_WARMING)
        {
            if (option[1] == eleveldb::ATOM_TRUE)
                opts.cache_object_warming = true;
            else
                opts.cache_object_warming = false;
        }

        else if (option[0] == eleveldb::ATOM_EXPIRY_ENABLED)
        {
            if (option[1] == eleveldb::ATOM_TRUE)
            {
                if (NULL==opts.expiry_module.get())
                    opts.expiry_module.assign(new leveldb::ExpiryModuleOS);
                ((leveldb::ExpiryModuleOS *)opts.expiry_module.get())->expiry_enabled = true;
            }   // if
            else
            {
                if (NULL!=opts.expiry_module.get())
                    ((leveldb::ExpiryModuleOS *)opts.expiry_module.get())->expiry_enabled = false;
            }   // else
        }   // else if
        else if (option[0] == eleveldb::ATOM_EXPIRY_MINUTES)
        {
            unsigned long minutes(0);
            if (enif_get_ulong(env, option[1], &minutes))
            {
                if (NULL==opts.expiry_module.get())
                    opts.expiry_module.assign(new leveldb::ExpiryModuleOS);
                ((leveldb::ExpiryModuleOS *)opts.expiry_module.get())->expiry_minutes = minutes;
            }   // if
        }   // else if
        else if (option[0] == eleveldb::ATOM_WHOLE_FILE_EXPIRY)
        {
            if (option[1] == eleveldb::ATOM_TRUE)
            {
                if (NULL==opts.expiry_module.get())
                    opts.expiry_module.assign(new leveldb::ExpiryModuleOS);
                ((leveldb::ExpiryModuleOS *)opts.expiry_module.get())->whole_file_expiry = true;
            }   // if
            else
            {
                if (NULL!=opts.expiry_module.get())
                    ((leveldb::ExpiryModuleOS *)opts.expiry_module.get())->whole_file_expiry = false;
            }   // else
        }   // else if

    }

    return eleveldb::ATOM_OK;
}

ERL_NIF_TERM parse_read_option(ErlNifEnv* env, ERL_NIF_TERM item, leveldb::ReadOptions& opts)
{
    int arity;
    const ERL_NIF_TERM* option;
    if (enif_get_tuple(env, item, &arity, &option) && 2==arity)
    {
        if (option[0] == eleveldb::ATOM_VERIFY_CHECKSUMS)
            opts.verify_checksums = (option[1] == eleveldb::ATOM_TRUE);
        else if (option[0] == eleveldb::ATOM_FILL_CACHE)
            opts.fill_cache = (option[1] == eleveldb::ATOM_TRUE);
        else if (option[0] == eleveldb::ATOM_ITERATOR_REFRESH)
            opts.iterator_refresh = (option[1] == eleveldb::ATOM_TRUE);
    }

    return eleveldb::ATOM_OK;
}

ERL_NIF_TERM parse_streaming_option(ErlNifEnv* env, ERL_NIF_TERM item,
                                     eleveldb::RangeScanOptions & opts)
{
    int arity;
    const ERL_NIF_TERM* option;
    if (enif_get_tuple(env, item, &arity, &option) && 2 == arity)
    {
        if (option[0] == eleveldb::ATOM_START_INCLUSIVE)
            opts.start_inclusive = (option[1] == eleveldb::ATOM_TRUE);
        else if (option[0] == eleveldb::ATOM_END_INCLUSIVE)
            opts.end_inclusive = (option[1] == eleveldb::ATOM_TRUE);
        else if (option[0] == eleveldb::ATOM_FILL_CACHE)
            opts.fill_cache = (option[1] == eleveldb::ATOM_TRUE);
        else if (option[0] == eleveldb::ATOM_VERIFY_CHECKSUMS)
            opts.verify_checksums = (option[1] == eleveldb::ATOM_TRUE);
        else if (option[0] == eleveldb::ATOM_MAX_UNACKED_BYTES) {
            unsigned max_unacked_bytes;
            if (enif_get_uint(env, option[1], &max_unacked_bytes))
                opts.max_unacked_bytes = max_unacked_bytes;
        } else if (option[0] == eleveldb::ATOM_MAX_BATCH_BYTES) {
            unsigned max_batch_bytes;
            if (enif_get_uint(env, option[1], &max_batch_bytes))
                opts.max_batch_bytes = max_batch_bytes;
        } else if (option[0] == eleveldb::ATOM_LIMIT) {
            unsigned limit;
            if (enif_get_uint(env, option[1], &limit))
                opts.limit = limit;

	    //------------------------------------------------------------
	    // ATOM_ENCODING specifies which extractor to use
	    //------------------------------------------------------------

        } else if (option[0] == eleveldb::ATOM_ENCODING) {
            opts.encodingType_ = Encoding::typeOf(ErlUtil::getString(env, option[1]), true);

	    //------------------------------------------------------------
	    // ATOM_RANGE_FILTER specifies a filter.  Defer parsing
	    // this until we read the first key
	    //------------------------------------------------------------

        } else if (option[0] == eleveldb::ATOM_RANGE_FILTER) {

            //------------------------------------------------------------
            // For the filter terms, opts is used merely as a
            // convenience container.  The filter will be parsed in
            // RangeScanTask constructor before these terms go out of
            // scope of the NIF, so we do not need to safe copy them
            // here
            //------------------------------------------------------------

            opts.useRangeFilter_  = true;
            opts.env_             = env;
            opts.rangeFilterSpec_ = option[1];
        }
    }

    return eleveldb::ATOM_OK;
}

ERL_NIF_TERM parse_write_option(ErlNifEnv* env, ERL_NIF_TERM item, leveldb::WriteOptions& opts)
{
    int arity;
    const ERL_NIF_TERM* option;
    if (enif_get_tuple(env, item, &arity, &option) && 2==arity)
    {
        if (option[0] == eleveldb::ATOM_SYNC)
            opts.sync = (option[1] == eleveldb::ATOM_TRUE);
    }

    return eleveldb::ATOM_OK;
}

ERL_NIF_TERM write_batch_item(ErlNifEnv* env, ERL_NIF_TERM item, leveldb::WriteBatch& batch)
{
    int arity;
    const ERL_NIF_TERM* action;
    if (enif_get_tuple(env, item, &arity, &action) ||
        enif_is_atom(env, item))
    {
        if (item == eleveldb::ATOM_CLEAR)
        {
            batch.Clear();
            return eleveldb::ATOM_OK;
        }

        ErlNifBinary key, value;

        if (action[0] == eleveldb::ATOM_PUT && arity == 3 &&
            enif_inspect_binary(env, action[1], &key) &&
            enif_inspect_binary(env, action[2], &value))
        {
            leveldb::Slice key_slice((const char*)key.data, key.size);
            leveldb::Slice value_slice((const char*)value.data, value.size);
            batch.Put(key_slice, value_slice);
            return eleveldb::ATOM_OK;
        }

        if (action[0] == eleveldb::ATOM_DELETE && arity == 2 &&
            enif_inspect_binary(env, action[1], &key))
        {
            leveldb::Slice key_slice((const char*)key.data, key.size);
            batch.Delete(key_slice);
            return eleveldb::ATOM_OK;
        }
    }

    // Failed to match clear/put/delete; return the failing item
    return item;
}



namespace eleveldb {

ERL_NIF_TERM send_reply(ErlNifEnv *env, ERL_NIF_TERM ref, ERL_NIF_TERM reply)
{
    ErlNifPid pid;
    ErlNifEnv *msg_env = enif_alloc_env();
    ERL_NIF_TERM msg = enif_make_tuple2(msg_env,
                                        enif_make_copy(msg_env, ref),
                                        enif_make_copy(msg_env, reply));
    enif_self(env, &pid);
    enif_send(env, &pid, msg_env, msg);
    enif_free_env(msg_env);
    return ATOM_OK;
}

// Boilerplate for submitting to the thread queue.  
// Takes ownership of the item. assumes allocated through new

ERL_NIF_TERM
submit_to_thread_queue(eleveldb::WorkTask *work_item, ErlNifEnv* env, ERL_NIF_TERM caller_ref){
    eleveldb_priv_data& data = *static_cast<eleveldb_priv_data *>(enif_priv_data(env));
    if(false == data.thread_pool.Submit(work_item))
    {
        delete work_item;
        return send_reply(env, caller_ref,
                          enif_make_tuple2(env, eleveldb::ATOM_ERROR, caller_ref));
    }   // if
    return eleveldb::ATOM_OK;
}

ERL_NIF_TERM
async_open(
    ErlNifEnv* env,
    int argc,
    const ERL_NIF_TERM argv[])
{
    char db_name[4096];

    if(!enif_get_string(env, argv[1], db_name, sizeof(db_name), ERL_NIF_LATIN1) ||
       !enif_is_list(env, argv[2]))
    {
        return enif_make_badarg(env);
    }   // if

    ERL_NIF_TERM caller_ref = argv[0];

    eleveldb_priv_data& priv = *static_cast<eleveldb_priv_data *>(enif_priv_data(env));

    leveldb::Options *opts = new leveldb::Options;
    opts->expiry_module.assign(priv.m_ExpiryModule.get());

    fold(env, argv[2], parse_open_option, *opts);

    opts->fadvise_willneed = priv.m_Opts.m_FadviseWillNeed;
    if (NULL==priv.m_ExpiryModule.get() && NULL!=opts->expiry_module.get())
        priv.m_ExpiryModule.assign(opts->expiry_module.get());

    // convert total_leveldb_mem to byte count if it arrived as percent
    //  This happens now because there is no guarantee as to when the total_memory
    //  value would be read relative to total_leveldb_mem_percent in the option fold
    uint64_t use_memory;

    // 1. start with all memory
    use_memory=gCurrentTotalMemory;

    // 2. valid percentage given
    if (0 < priv.m_Opts.m_TotalMemPercent && priv.m_Opts.m_TotalMemPercent<=100)
        use_memory=(priv.m_Opts.m_TotalMemPercent * use_memory)/100;  // integer math for percentage

    // 3. adjust to specific memory size
    if (0!=priv.m_Opts.m_TotalMem)
        use_memory=priv.m_Opts.m_TotalMem;

    // 4. fail safe when no guidance given
    if (0==priv.m_Opts.m_TotalMem && 0==priv.m_Opts.m_TotalMemPercent)
    {
        if (8*1024*1024*1024L < gCurrentTotalMemory)
            use_memory=(gCurrentTotalMemory * 80)/100;  // integer percent
        else
            use_memory=(gCurrentTotalMemory * 25)/100;  // integer percent
    }   // if

    opts->total_leveldb_mem=use_memory;
    opts->limited_developer_mem=priv.m_Opts.m_LimitedDeveloper;

    eleveldb::WorkTask *work_item = new eleveldb::OpenTask(env, caller_ref,
                                                              db_name, opts);
    return submit_to_thread_queue(work_item, env, caller_ref);

}   // async_open

ERL_NIF_TERM
async_write(
    ErlNifEnv* env,
    int argc,
    const ERL_NIF_TERM argv[])
{
    const ERL_NIF_TERM& caller_ref = argv[0];
    const ERL_NIF_TERM& handle_ref = argv[1];
    const ERL_NIF_TERM& action_ref = argv[2];
    const ERL_NIF_TERM& opts_ref   = argv[3];

    ReferencePtr<DbObject> db_ptr;

    db_ptr.assign(DbObject::RetrieveDbObject(env, handle_ref));

    if(NULL==db_ptr.get()
       || !enif_is_list(env, action_ref)
       || !enif_is_list(env, opts_ref))
    {
        return enif_make_badarg(env);
    }

    // is this even possible?
    if(NULL == db_ptr->m_Db)
        return send_reply(env, caller_ref, error_einval(env));

    // Construct a write batch:
    leveldb::WriteBatch* batch = new leveldb::WriteBatch;

    // Seed the batch's data:
    ERL_NIF_TERM result = fold(env, argv[2], write_batch_item, *batch);
    if(eleveldb::ATOM_OK != result)
    {
        return send_reply(env, caller_ref,
                          enif_make_tuple3(env, eleveldb::ATOM_ERROR, caller_ref,
                                           enif_make_tuple2(env, eleveldb::ATOM_BAD_WRITE_ACTION,
                                                            result)));
    }   // if

    leveldb::WriteOptions* opts = new leveldb::WriteOptions;
    fold(env, argv[3], parse_write_option, *opts);

    eleveldb::WorkTask* work_item = new eleveldb::WriteTask(env, caller_ref,
                                                            db_ptr.get(), batch, opts);
    return submit_to_thread_queue(work_item, env, caller_ref);
}

ERL_NIF_TERM
sync_write(
    ErlNifEnv* env,
    int argc,
    const ERL_NIF_TERM argv[])
{
    const ERL_NIF_TERM& caller_ref = argv[0];
    const ERL_NIF_TERM& handle_ref = argv[1];
    const ERL_NIF_TERM& action_ref = argv[2];
    const ERL_NIF_TERM& opts_ref   = argv[3];

    ReferencePtr<DbObject> db_ptr;

    db_ptr.assign(DbObject::RetrieveDbObject(env, handle_ref));

    if(NULL==db_ptr.get()
       || !enif_is_list(env, action_ref)
       || !enif_is_list(env, opts_ref))
    {
        return enif_make_badarg(env);
    }

    // is this even possible?
    if(NULL == db_ptr->m_Db)
        return send_reply(env, caller_ref, error_einval(env));

    //------------------------------------------------------------
    // Replace OTF object-creation with stack-based objects
    //------------------------------------------------------------

    leveldb::WriteOptions opts;
    leveldb::WriteBatch batch;
    
    fold(env, argv[3], parse_write_option, opts);
    
    // Seed the batch's data:

    ERL_NIF_TERM result = fold(env, argv[2], write_batch_item, batch);
    if(eleveldb::ATOM_OK != result)
    {
        return enif_make_tuple3(env, eleveldb::ATOM_ERROR, caller_ref,
                                enif_make_tuple2(env, eleveldb::ATOM_BAD_WRITE_ACTION,
                                                 result));
    }   // if
    
    leveldb::Status status = db_ptr->m_Db->Write(opts, &batch);

    return (status.ok() ? ATOM_OK : error_tuple(env, ATOM_ERROR_DB_WRITE, status));
}

ERL_NIF_TERM
async_get(
    ErlNifEnv* env,
    int argc,
    const ERL_NIF_TERM argv[])
{
    const ERL_NIF_TERM& caller_ref = argv[0];
    const ERL_NIF_TERM& dbh_ref    = argv[1];
    const ERL_NIF_TERM& key_ref    = argv[2];
    const ERL_NIF_TERM& opts_ref   = argv[3];

    ReferencePtr<DbObject> db_ptr;

    db_ptr.assign(DbObject::RetrieveDbObject(env, dbh_ref));

    if(NULL==db_ptr.get()
       || !enif_is_list(env, opts_ref)
       || !enif_is_binary(env, key_ref))
    {
        return enif_make_badarg(env);
    }

    if(NULL == db_ptr->m_Db)
        return send_reply(env, caller_ref, error_einval(env));

    leveldb::ReadOptions opts;
    fold(env, opts_ref, parse_read_option, opts);

    eleveldb::WorkTask *work_item = new eleveldb::GetTask(env, caller_ref,
                                                          db_ptr.get(), key_ref, opts);
    return submit_to_thread_queue(work_item, env, caller_ref);

}   // async_get

ERL_NIF_TERM
async_iterator(
    ErlNifEnv* env,
    int argc,
    const ERL_NIF_TERM argv[])
{
    const ERL_NIF_TERM& caller_ref  = argv[0];
    const ERL_NIF_TERM& dbh_ref     = argv[1];
    const ERL_NIF_TERM& options_ref = argv[2];

    const bool keys_only = ((argc == 4) && (argv[3] == ATOM_KEYS_ONLY));

    ReferencePtr<DbObject> db_ptr;

    db_ptr.assign(DbObject::RetrieveDbObject(env, dbh_ref));

    if(NULL==db_ptr.get() || 0!=db_ptr->m_CloseRequested
       || !enif_is_list(env, options_ref))
     {
        return enif_make_badarg(env);
     }

    // likely useless
    if(NULL == db_ptr->m_Db)
        return send_reply(env, caller_ref, error_einval(env));

    // Parse out the read options
    leveldb::ReadOptions opts;
    fold(env, options_ref, parse_read_option, opts);

    eleveldb::WorkTask *work_item = new eleveldb::IterTask(env, caller_ref,
                                                           db_ptr.get(), keys_only, opts);
    return submit_to_thread_queue(work_item, env, caller_ref);
}   // async_iterator

ERL_NIF_TERM
async_iterator_move(
    ErlNifEnv* env,
    int argc,
    const ERL_NIF_TERM argv[])
{
    // const ERL_NIF_TERM& caller_ref       = argv[0];
    const ERL_NIF_TERM& itr_handle_ref   = argv[1];
    const ERL_NIF_TERM& action_or_target = argv[2];
    ERL_NIF_TERM ret_term;

    bool submit_new_request(true);
    int prefetch_state;      // not bool for Solaris CAS

    ReferencePtr<ItrObject> itr_ptr;

    itr_ptr.assign(ItrObject::RetrieveItrObject(env, itr_handle_ref));

    if(NULL==itr_ptr.get() || 0!=itr_ptr->m_CloseRequested)
        return enif_make_badarg(env);

    // Reuse ref from iterator creation
    const ERL_NIF_TERM& caller_ref = itr_ptr->itr_ref;

    /* We can be invoked with two different arities from Erlang. If our "action_atom" parameter is not
       in fact an atom, then it is actually a seek target. Let's find out which we are: */
    eleveldb::MoveTask::action_t action = eleveldb::MoveTask::SEEK;

    // If we have an atom, it's one of these (action_or_target's value is ignored):
    if(enif_is_atom(env, action_or_target))
    {
        if(ATOM_FIRST == action_or_target)  action = eleveldb::MoveTask::FIRST;
        if(ATOM_LAST == action_or_target)   action = eleveldb::MoveTask::LAST;
        if(ATOM_NEXT == action_or_target)   action = eleveldb::MoveTask::NEXT;
        if(ATOM_PREV == action_or_target)   action = eleveldb::MoveTask::PREV;
        if(ATOM_PREFETCH == action_or_target)   action = eleveldb::MoveTask::PREFETCH;
        if(ATOM_PREFETCH_STOP == action_or_target)   action = eleveldb::MoveTask::PREFETCH_STOP;
    }   // if

    // debug syslog(LOG_ERR, "move state: %d, %d, %d",
    //              action, itr_ptr->m_Iter->m_PrefetchStarted, itr_ptr->m_Iter->m_HandoffAtomic);

    // must set this BEFORE call to compare_and_swap ... or have potential
    //  for an "extra" message coming out of prefetch
    prefetch_state = itr_ptr->m_Iter->m_PrefetchStarted;
    itr_ptr->m_Iter->m_PrefetchStarted =  prefetch_state && (eleveldb::MoveTask::PREFETCH_STOP != action );

    //
    // Three situations:
    //  #1 not a PREFETCH next call
    //  #2 PREFETCH call and no prefetch waiting
    //  #3 PREFETCH call and prefetch is waiting
    //     (PREFETCH_STOP is basically a PREFETCH that turns off prefetch state)

    // case #1
    if (eleveldb::MoveTask::PREFETCH != action
        && eleveldb::MoveTask::PREFETCH_STOP != action )
    {
        // current move object could still be in later stages of
        //  worker thread completion ... race condition ...don't reuse
        itr_ptr->ReleaseReuseMove();

        submit_new_request=true;
        ret_term = enif_make_copy(env, itr_ptr->itr_ref);

        // force reply to be a message
        itr_ptr->m_Iter->m_HandoffAtomic=1;
        itr_ptr->m_Iter->m_PrefetchStarted=false;
    }   // if

    // case #2
    // before we launch a background job for "next iteration", see if there is a
    //  prefetch waiting for us
    else if (leveldb::compare_and_swap(&itr_ptr->m_Iter->m_HandoffAtomic, 0, 1))
    {
        // nope, no prefetch ... await a message to erlang queue
        //  NOTE:  "else" clause of MoveTask::DoWork() could be running simultaneously
        ret_term = enif_make_copy(env, itr_ptr->itr_ref);

        // leave m_HandoffAtomic as 1 so first response is via message

        // is this truly a wait for prefetch ... or actually the first prefetch request
        if (!prefetch_state)
        {
            submit_new_request=true;
            itr_ptr->ReleaseReuseMove();
        }   // if

        else
        {
            // await message that is already in the making
            submit_new_request=false;
        }   // else

        // using compare_and_swap has a hardware locking "set only if still in same state as before"
        //  (this is an absolute must since worker thread could change to false if
        //   hits end of key space and its execution overlaps this block's execution)
        int cas_temp((eleveldb::MoveTask::PREFETCH_STOP != action )  // needed for Solaris CAS
                     && itr_ptr->m_Iter->Valid());
        leveldb::compare_and_swap(&itr_ptr->m_Iter->m_PrefetchStarted,
                                  prefetch_state,
                                  cas_temp);
    }   // else if

    // case #3
    else
    {
        // why yes there is.  copy the key/value info into a return tuple before
        //  we launch the iterator for "next" again
        //  NOTE:  worker thread is inactive at this time
        if(!itr_ptr->m_Iter->Valid())
            ret_term=enif_make_tuple2(env, ATOM_ERROR, ATOM_INVALID_ITERATOR);

        else if (itr_ptr->m_Iter->m_KeysOnly)
            ret_term=enif_make_tuple2(env, ATOM_OK, slice_to_binary(env, itr_ptr->m_Iter->key()));
        else
            ret_term=enif_make_tuple3(env, ATOM_OK,
                                      slice_to_binary(env, itr_ptr->m_Iter->key()),
                                      slice_to_binary(env, itr_ptr->m_Iter->value()));


        // reset for next race
        itr_ptr->m_Iter->m_HandoffAtomic=0;

        // old MoveItem could still be active on its thread, cannot
        //  reuse ... but the current Iterator is good
        itr_ptr->ReleaseReuseMove();

        if (eleveldb::MoveTask::PREFETCH_STOP != action
            && itr_ptr->m_Iter->Valid())
        {
            submit_new_request=true;
        }   // if
        else
        {
            submit_new_request=false;
            itr_ptr->m_Iter->m_HandoffAtomic=0;
            itr_ptr->m_Iter->m_PrefetchStarted=false;
        }   // else


    }   // else


    // only build request if actually need to submit it
    if (submit_new_request)
    {
        eleveldb::MoveTask * move_item;

        move_item = new eleveldb::MoveTask(env, caller_ref,
                                           itr_ptr->m_Iter.get(), action);

        // prevent deletes during worker loop
        move_item->RefInc();
        itr_ptr->reuse_move=move_item;

        move_item->action=action;

        if (eleveldb::MoveTask::SEEK == action)
        {
            ErlNifBinary key;

            if(!enif_inspect_binary(env, action_or_target, &key))
            {
                itr_ptr->ReleaseReuseMove();
                itr_ptr->reuse_move=NULL;
                return enif_make_tuple2(env, ATOM_EINVAL, caller_ref);
            }   // if

            move_item->seek_target.assign((const char *)key.data, key.size);
        }   // else

        eleveldb_priv_data& priv = *static_cast<eleveldb_priv_data *>(enif_priv_data(env));

        if(false == priv.thread_pool.Submit(move_item))
        {
            itr_ptr->ReleaseReuseMove();
            itr_ptr->reuse_move=NULL;
            return enif_make_tuple2(env, ATOM_ERROR, caller_ref);
        }   // if
    }   // if

    return ret_term;

}   // async_iter_move


ERL_NIF_TERM
async_close(
    ErlNifEnv* env,
    int argc,
    const ERL_NIF_TERM argv[])
{
    const ERL_NIF_TERM& caller_ref  = argv[0];
    const ERL_NIF_TERM& dbh_ref     = argv[1];
    bool term_ok=false;

    ReferencePtr<DbObject> db_ptr;

    db_ptr.assign(DbObject::RetrieveDbObject(env, dbh_ref, &term_ok));

    if(NULL==db_ptr.get() || 0!=db_ptr->m_CloseRequested)
    {
       return enif_make_badarg(env);
    }

    // verify that Erlang has not called DbObjectResourceCleanup
    //  already (that would be bad)
    if (NULL!=db_ptr->m_Db
//        && compare_and_swap(db_ptr->m_ErlangThisPtr, db_ptr.get(), (DbObject *)NULL))
        && db_ptr->ClaimCloseFromCThread())
    {
        eleveldb::WorkTask *work_item = new eleveldb::CloseTask(env, caller_ref,
                                                                db_ptr.get());
        return submit_to_thread_queue(work_item, env, caller_ref);

    }   // if
    else if (!term_ok)
    {
        return send_reply(env, caller_ref, error_einval(env));
    }   // else

    return ATOM_OK;

}  // async_close


ERL_NIF_TERM
async_iterator_close(
    ErlNifEnv* env,
    int argc,
    const ERL_NIF_TERM argv[])
{
    const ERL_NIF_TERM& caller_ref  = argv[0];
    const ERL_NIF_TERM& itr_ref     = argv[1];

    ReferencePtr<ItrObject> itr_ptr;

    itr_ptr.assign(ItrObject::RetrieveItrObject(env, itr_ref));

    if(NULL==itr_ptr.get() || 0!=itr_ptr->m_CloseRequested)
    {
       leveldb::gPerfCounters->Inc(leveldb::ePerfDebug4);
       return enif_make_badarg(env);
    }

    // verify that Erlang has not called ItrObjectResourceCleanup AND
    //  that a database close has not already started death proceedings
    if (itr_ptr->ClaimCloseFromCThread())
    {
        eleveldb::WorkTask *work_item = new eleveldb::ItrCloseTask(env, caller_ref,
                                                                   itr_ptr.get());
        return submit_to_thread_queue(work_item, env, caller_ref);
    }   // if
    // this close/cleanup call is way late ... bad programmer!
    else
    {
        return send_reply(env, caller_ref, error_einval(env));
    }   // else
}   // async_iterator_close

//=======================================================================
// Streaming version of iterator -- replaces range_scan functionality
//=======================================================================

/**.......................................................................
 * Erlang client ack receipt of a batch of data from streaming
 */
ERL_NIF_TERM
streaming_ack(ErlNifEnv * env,
               int argc,
               const ERL_NIF_TERM argv[])
{
    const ERL_NIF_TERM ref              = argv[0];
    const ERL_NIF_TERM num_bytes_term   = argv[1];
    uint32_t num_bytes;

    if (!enif_get_uint(env, num_bytes_term, &num_bytes))
        return enif_make_badarg(env);

    using eleveldb::RangeScanTask;
    RangeScanTask::SyncHandle * sync_handle;
    sync_handle = RangeScanTask::RetrieveSyncHandle(env, ref);

    if (!sync_handle || !sync_handle->sync_obj_)
        return enif_make_badarg(env);

    sync_handle->sync_obj_->AckBytes(num_bytes);

    return eleveldb::ATOM_OK;
}

/**.......................................................................
 * Stop a stream that's currently in progress
 */
ERL_NIF_TERM
streaming_stop(ErlNifEnv * env,
               int argc,
               const ERL_NIF_TERM argv[])
{
    const ERL_NIF_TERM ref              = argv[0];

    using eleveldb::RangeScanTask;
    RangeScanTask::SyncHandle * sync_handle;
    sync_handle = RangeScanTask::RetrieveSyncHandle(env, ref);

    if (!sync_handle)
        return enif_make_badarg(env);

    RangeScanTask::SyncHandleResourceCleanup(env, sync_handle);

    return eleveldb::ATOM_OK;
}

/**.......................................................................
 * Start streaming
 */
ERL_NIF_TERM
streaming_start(ErlNifEnv * env,
                int argc,
                const ERL_NIF_TERM argv[])
{
    const ERL_NIF_TERM db_ref           = argv[0];
    const ERL_NIF_TERM start_key_term   = argv[1];
    const ERL_NIF_TERM end_key_term     = argv[2];
    const ERL_NIF_TERM options_list     = argv[3];

    ReferencePtr<DbObject> db_ptr;
    db_ptr.assign(DbObject::RetrieveDbObject(env, db_ref));

    bool has_end_key = enif_is_binary(env, end_key_term);

    if (NULL == db_ptr.get()
        || !enif_is_binary(env, start_key_term)
        || (!has_end_key && eleveldb::ATOM_UNDEFINED != end_key_term)
        || !enif_is_list(env, options_list))
    {
        return enif_make_badarg(env);
    }

    if (NULL == db_ptr->m_Db)
        return error_einval(env);

    ERL_NIF_TERM reply_ref = enif_make_ref(env);

    ErlNifBinary start_key_bin;
    enif_inspect_binary(env, start_key_term, &start_key_bin);
    std::string start_key((const char*)start_key_bin.data, start_key_bin.size);

    std::string * end_key_ptr = NULL;
    std::string end_key;
    if (has_end_key) {
        ErlNifBinary end_key_bin;
        enif_inspect_binary(env, end_key_term, &end_key_bin);
        end_key.assign((const char*)end_key_bin.data, end_key_bin.size);
        end_key_ptr = &end_key;
    }

    RangeScanOptions opts;

    try {

        fold(env, options_list, parse_streaming_option, opts);
        opts.checkOptions();

    } catch(std::runtime_error& err) {
	ERL_NIF_TERM msg_str  = enif_make_string(env, err.what(), ERL_NIF_LATIN1);
        return enif_make_tuple3(env, eleveldb::ATOM_ERROR, reply_ref, msg_str);
    }

    using eleveldb::RangeScanTask;
    RangeScanTask::SyncHandle * sync_handle =
        RangeScanTask::CreateSyncHandle(opts);

    ERL_NIF_TERM sync_ref = enif_make_resource(env, sync_handle);

    // Release so it's destroyed on GC.

    enif_release_resource(sync_handle);

    //------------------------------------------------------------
    // Attempt to allocate a new RangeScanTask.  Internal options
    // check is redundant with checkOptions() above, but I'm leaving
    // it alone for now (the alternative is checking for NULL
    // extractor_ elsewhere in the code).  Because this can throw in
    // principle (although checkOptions() above will already have
    // caught it) it is protected here
    //------------------------------------------------------------

    RangeScanTask* work_item = 0;
    try {
        work_item = new RangeScanTask(env, reply_ref, db_ptr.get(),
                                 start_key, end_key_ptr, opts, sync_handle->sync_obj_);
    } catch(std::runtime_error& err) {
	ERL_NIF_TERM msg_str  = enif_make_string(env, err.what(), ERL_NIF_LATIN1);
        return enif_make_tuple3(env, eleveldb::ATOM_ERROR, reply_ref, msg_str);
    }

    eleveldb_priv_data& priv =
        *static_cast<eleveldb_priv_data *>(enif_priv_data(env));

    if (false == priv.stream_thread_pool.Submit(work_item))
    {
        delete work_item; // TODO: May require fancier destruction.
        // TODO: Add thread pool submit error atom
	ERL_NIF_TERM msg_str  = enif_make_string(env, "Error submitting task to the thread pool", ERL_NIF_LATIN1);
        return enif_make_tuple3(env, eleveldb::ATOM_ERROR, reply_ref, msg_str);
    }

    return enif_make_tuple2(env, eleveldb::ATOM_OK,
                           enif_make_tuple2(env, reply_ref, sync_ref));

} // streaming_start

int64_t getCurrentMicroSeconds()
{
#if _POSIX_TIMERS >= 200801L

struct timespec ts;

// this is rumored to be faster that gettimeofday(), and sometimes
// shift less ... someday use CLOCK_MONOTONIC_RAW

 clock_gettime(CLOCK_MONOTONIC, &ts);
 return static_cast<uint64_t>(ts.tv_sec) * 1000000 + ts.tv_nsec/1000;

#else

struct timeval tv;
gettimeofday(&tv, NULL);
return static_cast<uint64_t>(tv.tv_sec) * 1000000 + tv.tv_usec;

#endif
}

ERL_NIF_TERM
currentMicroSeconds(
    ErlNifEnv* env,
    int argc,
    const ERL_NIF_TERM argv[])
{
  return enif_make_int64(env, getCurrentMicroSeconds());
} // currentMicroSeconds

/**
 * HEY YOU ... please make async
 */
ERL_NIF_TERM
async_destroy(
    ErlNifEnv* env,
    int argc,
    const ERL_NIF_TERM argv[])
{
    char db_name[4096];

    if(!enif_get_string(env, argv[1], db_name, sizeof(db_name), ERL_NIF_LATIN1) ||
       !enif_is_list(env, argv[2]))
    {
        return enif_make_badarg(env);
    }   // if

    ERL_NIF_TERM caller_ref = argv[0];

    leveldb::Options *opts = new leveldb::Options;
    fold(env, argv[2], parse_open_option, *opts);

    eleveldb::WorkTask *work_item = new eleveldb::DestroyTask(env, caller_ref,
                                                              db_name, opts);
    return submit_to_thread_queue(work_item, env, caller_ref);
}   // async_destroy


} // namespace eleveldb

/**
 * HEY YOU ... please make async
 */
ERL_NIF_TERM
eleveldb_status(
    ErlNifEnv* env,
    int argc,
    const ERL_NIF_TERM argv[])
{
    ErlNifBinary name_bin;
    eleveldb::ReferencePtr<eleveldb::DbObject> db_ptr;

    db_ptr.assign(eleveldb::DbObject::RetrieveDbObject(env, argv[0]));

    if(NULL!=db_ptr.get()
       && enif_inspect_binary(env, argv[1], &name_bin))
    {
        if (db_ptr->m_Db == NULL)
        {
            return error_einval(env);
        }

        leveldb::Slice name((const char*)name_bin.data, name_bin.size);
        std::string value;
        if (db_ptr->m_Db->GetProperty(name, &value))
        {
            ERL_NIF_TERM result;
            unsigned char* result_buf = enif_make_new_binary(env, value.size(), &result);
            memcpy(result_buf, value.c_str(), value.size());

            return enif_make_tuple2(env, eleveldb::ATOM_OK, result);
        }
        else
        {
            return eleveldb::ATOM_ERROR;
        }
    }
    else
    {
        return enif_make_badarg(env);
    }
}   // eleveldb_status


/**
 * HEY YOU ... please make async
 */
ERL_NIF_TERM
eleveldb_repair(
    ErlNifEnv* env,
    int argc,
    const ERL_NIF_TERM argv[])
{
    char name[4096];
    if (enif_get_string(env, argv[0], name, sizeof(name), ERL_NIF_LATIN1)
        && enif_is_list(env, argv[1]))
    {
        // Parse out the options
        leveldb::Options opts;
        fold(env, argv[1], parse_open_option, opts);

        leveldb::Status status = leveldb::RepairDB(name, opts);
        if (!status.ok())
        {
            return error_tuple(env, eleveldb::ATOM_ERROR_DB_REPAIR, status);
        }
        else
        {
            return eleveldb::ATOM_OK;
        }
    }
    else
    {
        return enif_make_badarg(env);
    }
}   // eleveldb_repair


ERL_NIF_TERM
eleveldb_is_empty(
    ErlNifEnv* env,
    int argc,
    const ERL_NIF_TERM argv[])
{
    eleveldb::ReferencePtr<eleveldb::DbObject> db_ptr;

    db_ptr.assign(eleveldb::DbObject::RetrieveDbObject(env, argv[0]));

    if(NULL!=db_ptr.get())
    {
        if (db_ptr->m_Db == NULL)
        {
            return error_einval(env);
        }

        leveldb::ReadOptions opts;
        leveldb::Iterator* itr = db_ptr->m_Db->NewIterator(opts);
        itr->SeekToFirst();
        ERL_NIF_TERM result;
        if (itr->Valid())
        {
            result = eleveldb::ATOM_FALSE;
        }
        else
        {
            result = eleveldb::ATOM_TRUE;
        }
        delete itr;

        return result;
    }
    else
    {
        return enif_make_badarg(env);
    }
}   // eleveldb_is_empty


static void on_unload(ErlNifEnv *env, void *priv_data)
{
    eleveldb_priv_data *p = static_cast<eleveldb_priv_data *>(priv_data);
    delete p;

    leveldb::Env::Shutdown();
}


static int on_load(ErlNifEnv* env, void** priv_data, ERL_NIF_TERM load_info)
try
{
    int ret_val;

    ret_val=0;
    *priv_data = NULL;

    // make sure the basic leveldb .so modules are in memory
    //  and initialized ... especially the perf counters
    leveldb::Env::Default();

    // inform erlang of our resource types
    eleveldb::DbObject::CreateDbObjectType(env);
    eleveldb::ItrObject::CreateItrObjectType(env);
    eleveldb::RangeScanTask::CreateSyncHandleType(env);

// must initialize atoms before processing options
#define ATOM(Id, Value) { Id = enif_make_atom(env, Value); }
    ATOM(eleveldb::ATOM_OK, "ok");
    ATOM(eleveldb::ATOM_ERROR, "error");
    ATOM(eleveldb::ATOM_EINVAL, "einval");
    ATOM(eleveldb::ATOM_BADARG, "badarg");
    ATOM(eleveldb::ATOM_TRUE, "true");
    ATOM(eleveldb::ATOM_FALSE, "false");
    ATOM(eleveldb::ATOM_CREATE_IF_MISSING, "create_if_missing");
    ATOM(eleveldb::ATOM_ERROR_IF_EXISTS, "error_if_exists");
    ATOM(eleveldb::ATOM_WRITE_BUFFER_SIZE, "write_buffer_size");
    ATOM(eleveldb::ATOM_SST_BLOCK_SIZE, "sst_block_size");
    ATOM(eleveldb::ATOM_BLOCK_RESTART_INTERVAL, "block_restart_interval");
    ATOM(eleveldb::ATOM_BLOCK_SIZE_STEPS, "block_size_steps");
    ATOM(eleveldb::ATOM_ERROR_DB_OPEN,"db_open");
    ATOM(eleveldb::ATOM_ERROR_DB_PUT, "db_put");
    ATOM(eleveldb::ATOM_NOT_FOUND, "not_found");
    ATOM(eleveldb::ATOM_VERIFY_CHECKSUMS, "verify_checksums");
    ATOM(eleveldb::ATOM_FILL_CACHE,"fill_cache");
    ATOM(eleveldb::ATOM_ITERATOR_REFRESH,"iterator_refresh");
    ATOM(eleveldb::ATOM_SYNC, "sync");
    ATOM(eleveldb::ATOM_ERROR_DB_DELETE, "db_delete");
    ATOM(eleveldb::ATOM_CLEAR, "clear");
    ATOM(eleveldb::ATOM_PUT, "put");
    ATOM(eleveldb::ATOM_DELETE, "delete");
    ATOM(eleveldb::ATOM_ERROR_DB_WRITE, "db_write");
    ATOM(eleveldb::ATOM_BAD_WRITE_ACTION, "bad_write_action");
    ATOM(eleveldb::ATOM_KEEP_RESOURCE_FAILED, "keep_resource_failed");
    ATOM(eleveldb::ATOM_ITERATOR_CLOSED, "iterator_closed");
    ATOM(eleveldb::ATOM_FIRST, "first");
    ATOM(eleveldb::ATOM_LAST, "last");
    ATOM(eleveldb::ATOM_NEXT, "next");
    ATOM(eleveldb::ATOM_PREV, "prev");
    ATOM(eleveldb::ATOM_PREFETCH, "prefetch");
    ATOM(eleveldb::ATOM_PREFETCH_STOP, "prefetch_stop");
    ATOM(eleveldb::ATOM_INVALID_ITERATOR, "invalid_iterator");
    ATOM(eleveldb::ATOM_PARANOID_CHECKS, "paranoid_checks");
    ATOM(eleveldb::ATOM_VERIFY_COMPACTIONS, "verify_compactions");
    ATOM(eleveldb::ATOM_ERROR_DB_DESTROY, "error_db_destroy");
    ATOM(eleveldb::ATOM_ERROR_DB_REPAIR, "error_db_repair");
    ATOM(eleveldb::ATOM_KEYS_ONLY, "keys_only");
    ATOM(eleveldb::ATOM_COMPRESSION, "compression");
    ATOM(eleveldb::ATOM_ON, "on");
    ATOM(eleveldb::ATOM_OFF, "off");
    ATOM(eleveldb::ATOM_SNAPPY, "snappy");
    ATOM(eleveldb::ATOM_LZ4, "lz4");
    ATOM(eleveldb::ATOM_USE_BLOOMFILTER, "use_bloomfilter");
    ATOM(eleveldb::ATOM_TOTAL_MEMORY, "total_memory");
    ATOM(eleveldb::ATOM_TOTAL_LEVELDB_MEM, "total_leveldb_mem");
    ATOM(eleveldb::ATOM_TOTAL_LEVELDB_MEM_PERCENT, "total_leveldb_mem_percent");
    ATOM(eleveldb::ATOM_BLOCK_CACHE_THRESHOLD, "block_cache_threshold");
    ATOM(eleveldb::ATOM_IS_INTERNAL_DB, "is_internal_db");
    ATOM(eleveldb::ATOM_LIMITED_DEVELOPER_MEM, "limited_developer_mem");
    ATOM(eleveldb::ATOM_ELEVELDB_THREADS, "eleveldb_threads");
    ATOM(eleveldb::ATOM_ELEVELDB_STREAM_THREADS, "eleveldb_stream_threads");
    ATOM(eleveldb::ATOM_FADVISE_WILLNEED, "fadvise_willneed");
    ATOM(eleveldb::ATOM_DELETE_THRESHOLD, "delete_threshold");
    ATOM(eleveldb::ATOM_TIERED_SLOW_LEVEL, "tiered_slow_level");
    ATOM(eleveldb::ATOM_TIERED_FAST_PREFIX, "tiered_fast_prefix");
    ATOM(eleveldb::ATOM_TIERED_SLOW_PREFIX, "tiered_slow_prefix");
    ATOM(eleveldb::ATOM_START_INCLUSIVE, "start_inclusive");
    ATOM(eleveldb::ATOM_END_INCLUSIVE, "end_inclusive");
    ATOM(eleveldb::ATOM_MAX_UNACKED_BYTES, "max_unacked_bytes");
    ATOM(eleveldb::ATOM_MAX_BATCH_BYTES, "max_batch_bytes");
    ATOM(eleveldb::ATOM_NEEDS_REACK, "needs_reack");
    ATOM(eleveldb::ATOM_RANGE_FILTER, "range_filter");
    ATOM(eleveldb::ATOM_STREAMING_BATCH, "streaming_batch");
    ATOM(eleveldb::ATOM_STREAMING_END,   "streaming_end");
    ATOM(eleveldb::ATOM_STREAMING_ERROR, "streaming_error");
    ATOM(eleveldb::ATOM_LIMIT, "limit");
    ATOM(eleveldb::ATOM_UNDEFINED, "undefined");
    ATOM(eleveldb::ATOM_ENCODING, "encoding");
    ATOM(eleveldb::ATOM_ERLANG_ENCODING,  Encoding::encodingAtom(Encoding::ERLANG).c_str());
    ATOM(eleveldb::ATOM_MSGPACK_ENCODING, Encoding::encodingAtom(Encoding::MSGPACK).c_str());
    ATOM(eleveldb::ATOM_CACHE_OBJECT_WARMING, "cache_object_warming");
    ATOM(eleveldb::ATOM_EXPIRY_ENABLED, "expiry_enabled");
    ATOM(eleveldb::ATOM_EXPIRY_MINUTES, "expiry_minutes");
    ATOM(eleveldb::ATOM_WHOLE_FILE_EXPIRY, "whole_file_expiry");
#undef ATOM


    // read options that apply to global eleveldb environment
    if(enif_is_list(env, load_info))
    {
        EleveldbOptions load_options;

        fold(env, load_info, parse_init_option, load_options);

        /* Spin up the thread pool, set up all private data: */
        eleveldb_priv_data *priv = new eleveldb_priv_data(load_options);

        *priv_data = priv;

    }   // if

    else
    {
        // anything non-zero is "fail"
        ret_val=1;
    }   // else
    // Initialize common atoms

    return ret_val;
}


catch(std::exception& e)
{
    /* Refuse to load the NIF module (I see no way right now to return a more specific exception
    or log extra information): */
    return -1;
}
catch(...)
{
    return -1;
}


extern "C" {
    ERL_NIF_INIT(eleveldb, nif_funcs, &on_load, NULL, NULL, &on_unload);
}<|MERGE_RESOLUTION|>--- conflicted
+++ resolved
@@ -252,12 +252,9 @@
 public:
     EleveldbOptions m_Opts;
     leveldb::HotThreadPool thread_pool;
-<<<<<<< HEAD
     leveldb::HotThreadPool stream_thread_pool;
-=======
     leveldb::ExpiryPtr_t m_ExpiryModule;    // only populated if expiry options seen
                                             //  (self deleting pointer)
->>>>>>> a1a567eb
 
     explicit eleveldb_priv_data(EleveldbOptions & Options)
     : m_Opts(Options),
