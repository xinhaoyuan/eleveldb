// -------------------------------------------------------------------
//
// eleveldb: Erlang Wrapper for LevelDB (http://code.google.com/p/leveldb/)
//
// Copyright (c) 2011-2015 Basho Technologies, Inc. All Rights Reserved.
//
// This file is provided to you under the Apache License,
// Version 2.0 (the "License"); you may not use this file
// except in compliance with the License.  You may obtain
// a copy of the License at
//
//   http://www.apache.org/licenses/LICENSE-2.0
//
// Unless required by applicable law or agreed to in writing,
// software distributed under the License is distributed on an
// "AS IS" BASIS, WITHOUT WARRANTIES OR CONDITIONS OF ANY
// KIND, either express or implied.  See the License for the
// specific language governing permissions and limitations
// under the License.
//
// -------------------------------------------------------------------

#ifndef INCL_REFOBJECTS_H
    #include "refobjects.h"
#endif

#ifndef INCL_WORKITEMS_H
    #include "workitems.h"
#endif

#include "leveldb/atomics.h"
#include "leveldb/cache.h"
#include "leveldb/filter_policy.h"


namespace eleveldb {

/**
 * RefObject Functions
 */

RefObject::RefObject()
{
    leveldb::gPerfCounters->Inc(leveldb::ePerfElevelRefCreate);
}   // RefObject::RefObject


RefObject::~RefObject()
{
    leveldb::gPerfCounters->Inc(leveldb::ePerfElevelRefDelete);
}   // RefObject::~RefObject


/**
 * Erlang reference object
 */

ErlRefObject::ErlRefObject()
    : m_ErlangThisPtr(NULL),
      m_CloseMutex(true), // true => creates a mutex that can be locked recursively
      m_CloseCond(&m_CloseMutex), m_CloseRequested(0)
{
}   // ErlRefObject::ErlRefObject


ErlRefObject::~ErlRefObject()
{
}   // ErlRefObject::~ErlRefObject


bool
ErlRefObject::ClaimCloseFromCThread()
{
    bool ret_flag;
    void * volatile * erlang_ptr;

    ret_flag=false;

    // first C thread claims contents of m_ErlangThisPtr and sets it to NULL
    //  This reduces number of times C code might look into Erlang heap memory
    //  that has garbage collected
    erlang_ptr=m_ErlangThisPtr;
    if (leveldb::compare_and_swap((void**)&m_ErlangThisPtr, (void *)erlang_ptr, (void *)NULL)
        && NULL!=erlang_ptr)
    {
        // now test if this C thread preceded Erlang in claiming the close operation
        ret_flag=leveldb::compare_and_swap((void **)erlang_ptr, (void *)this,(void *) NULL);
    }   // if

    return(ret_flag);

}   // ErlRefObject::ClaimCloseFromCThread


void
ErlRefObject::InitiateCloseRequest()
{
    m_CloseRequested=1;

    Shutdown();

    // WAIT for shutdown to complete
    {
        leveldb::MutexLock lock(&m_CloseMutex);

        // one ref from construction, one ref from broadcast in RefDec below
        //  (only wait if RefDec has not signaled)
        if (1<GetRefCount() && 1==GetCloseRequested())
        {
            m_CloseCond.Wait();
        }
    } // unlock m_CloseMutex

    m_CloseRequested=3;
    RefDec();

    return;

}   // ErlRefObject::InitiateCloseRequest


uint32_t
ErlRefObject::RefDec()
{
    uint32_t cur_count;

    {
        leveldb::MutexLock lock(&m_CloseMutex);

        cur_count=RefObject::RefDecNoDelete();

        if (cur_count<2 && 1==GetCloseRequested())
        {
            bool flag;

            // state 2 is sign that all secondary references have cleared
            m_CloseRequested=2;

            // is there really more than one ref count now?
            flag=(0<GetRefCount());
            if (flag)
            {
                RefObject::RefInc();
                m_CloseCond.SignalAll();
            }   // if

            // this "flag" and ref count dance is to ensure
            //  that the mutex unlock is called on all threads
            //  before destruction.
            if (flag)
                RefObject::RefDecNoDelete();
            else
                cur_count=0;
        }   // if
    } // unlock m_CloseMutex

    if (0==cur_count)
    {
        // the following assert is a mining canary for double
        //  delete of object.  Seen twice since 2013.  Likely
        //  due to second RefDecNoDelete() call above having been RefDec()
        assert(0!=GetCloseRequested());
        delete this;
    }   // if

    return(cur_count);

}   // DbObject::RefDec


/**
 * DbObject Functions
 */

ErlNifResourceType * DbObject::m_Db_RESOURCE(NULL);


void
DbObject::CreateDbObjectType(
    ErlNifEnv * Env)
{
    ErlNifResourceFlags flags = (ErlNifResourceFlags)(ERL_NIF_RT_CREATE | ERL_NIF_RT_TAKEOVER);

    m_Db_RESOURCE = enif_open_resource_type(Env, NULL, "eleveldb_DbObject",
                                            &DbObject::DbObjectResourceCleanup,
                                            flags, NULL);

    return;

}   // DbObject::CreateDbObjectType


void *
DbObject::CreateDbObject(
    leveldb::DB * Db,
    leveldb::Options * DbOptions)
{
    DbObject * ret_ptr;
    void * alloc_ptr;

    // the alloc call initializes the reference count to "one"
    alloc_ptr=enif_alloc_resource(m_Db_RESOURCE, sizeof(DbObject *));

    ret_ptr=new DbObject(Db, DbOptions);
    *(DbObject **)alloc_ptr=ret_ptr;

    // manual reference increase to keep active until "eleveldb_close" called
    ret_ptr->RefInc();
    ret_ptr->m_ErlangThisPtr=(void * volatile *)alloc_ptr;

    return(alloc_ptr);

}   // DbObject::CreateDbObject


DbObject *
DbObject::RetrieveDbObject(
    ErlNifEnv * Env,
    const ERL_NIF_TERM & DbTerm,
    bool * term_ok)
{
    DbObject ** db_ptr_ptr, * ret_ptr;

    ret_ptr=NULL;
    if (NULL!=term_ok)
    {
        *term_ok=false;
    }

    if (NULL!=term_ok)
        *term_ok=false;

    if (enif_get_resource(Env, DbTerm, m_Db_RESOURCE, (void **)&db_ptr_ptr))
    {
        if (NULL!=term_ok)
            *term_ok=true;

        ret_ptr=*db_ptr_ptr;

        if (NULL!=ret_ptr)
        {
            // has close been requested?
            if (0!=ret_ptr->GetCloseRequested())
            {
                // object already closing
                ret_ptr=NULL;
            }   // if
        }   // if
    }   // if

    return(ret_ptr);

}   // DbObject::RetrieveDbObject


void
DbObject::DbObjectResourceCleanup(
    ErlNifEnv * Env,
    void * Arg)
{
    DbObject * volatile * erl_ptr;
    DbObject * db_ptr;

    erl_ptr=(DbObject * volatile *)Arg;
    db_ptr=*erl_ptr;

    // is Erlang first to initiate close?
    if (leveldb::compare_and_swap(erl_ptr, db_ptr, (DbObject *)NULL)
        && NULL!=db_ptr)
    {
        db_ptr->InitiateCloseRequest();
    }   // if

    return;

}   // DbObject::DbObjectResourceCleanup


DbObject::DbObject(
    leveldb::DB * DbPtr,
    leveldb::Options * Options)
    : m_Db(DbPtr), m_DbOptions(Options)
{
}   // DbObject::DbObject


// iterators should already be cleared since they hold a reference
DbObject::~DbObject()
{
    // close the db
    delete m_Db;
    m_Db=NULL;

    if (NULL!=m_DbOptions)
    {
        // Release any cache we explicitly allocated when setting up options
        delete m_DbOptions->block_cache;
        m_DbOptions->block_cache = NULL;

        // Clean up any filter policies
        delete m_DbOptions->filter_policy;
        m_DbOptions->filter_policy = NULL;

        delete m_DbOptions;
        m_DbOptions = NULL;

    }   // if

    return;

}   // DbObject::~DbObject


void
DbObject::Shutdown()
{
    bool again;
    ItrObject * itr_ptr;

    do
    {
        again=false;
        itr_ptr=NULL;

        // lock the ItrList
        {
            leveldb::MutexLock lock(&m_ItrMutex);

            if (!m_ItrList.empty())
            {
                again=true;
                itr_ptr=m_ItrList.front();
                m_ItrList.pop_front();
            }   // if
        }

        // must be outside lock so ItrObject can attempt
        //  RemoveReference
        if (again)
        {
            // follow protocol, only one thread calls Initiate
//            if (leveldb::compare_and_swap(itr_ptr->m_ErlangThisPtr, itr_ptr, (ItrObject *)NULL))
            if (itr_ptr->ClaimCloseFromCThread())
            {
                itr_ptr->m_Iter->LogIterator();
                itr_ptr->ItrObject::InitiateCloseRequest();
            }   // if
        }   // if
    } while(again);

    return;

}   // DbObject::Shutdown


bool
DbObject::AddReference(
    ItrObject * ItrPtr)
{
    bool ret_flag;
    leveldb::MutexLock lock(&m_ItrMutex);

    ret_flag=(0==GetCloseRequested());

    if (ret_flag)
        m_ItrList.push_back(ItrPtr);

    return(ret_flag);

}   // DbObject::AddReference


void
DbObject::RemoveReference(
    ItrObject * ItrPtr)
{
    leveldb::MutexLock lock(&m_ItrMutex);

    m_ItrList.remove(ItrPtr);

    return;

}   // DbObject::RemoveReference



/**
 * Regenerative iterator object (malloc memory)
 */

LevelIteratorWrapper::LevelIteratorWrapper(
    ItrObject * ItrPtr,
    bool KeysOnly,
    leveldb::ReadOptions & Options,
    ERL_NIF_TERM itr_ref)
    : m_DbPtr(ItrPtr->m_DbPtr.get()), m_ItrPtr(ItrPtr), m_Snapshot(NULL), m_Iterator(NULL),
      m_HandoffAtomic(0), m_KeysOnly(KeysOnly), m_PrefetchStarted(false),
      m_Options(Options), itr_ref(itr_ref),
      m_IteratorStale(0), m_StillUse(true),
      m_IteratorCreated(0), m_LastLogReport(0), m_MoveCount(0), m_IsValid(false)
{
    struct timeval tv;

    gettimeofday(&tv, NULL);
    m_IteratorCreated=tv.tv_sec;
    m_LastLogReport=tv.tv_sec;

    RebuildIterator();

}   // LevelIteratorWrapper::LevelIteratorWrapper

/**
 * put info about this iterator into leveldb LOG
 */

void
LevelIteratorWrapper::LogIterator()
{
<<<<<<< HEAD
=======
#if 0 // available in different branch
    struct tm created;

    localtime_r(&m_IteratorCreated, &created);

    leveldb::Log(m_DbPtr->m_Db->GetLogger(),
                 "Iterator created %d/%d/%d %d:%d:%d, move operations %zd (%p)",
                 created.tm_mon, created.tm_mday, created.tm_year-100,
                 created.tm_hour, created.tm_min, created.tm_sec,
                 m_MoveCount, m_Iterator);
#endif
>>>>>>> a23ebe9a
}   // LevelIteratorWrapper::LogIterator()


/**
 * Iterator management object (Erlang memory)
 */

ErlNifResourceType * ItrObject::m_Itr_RESOURCE(NULL);


void
ItrObject::CreateItrObjectType(
    ErlNifEnv * Env)
{
    ErlNifResourceFlags flags = (ErlNifResourceFlags)(ERL_NIF_RT_CREATE | ERL_NIF_RT_TAKEOVER);

    m_Itr_RESOURCE = enif_open_resource_type(Env, NULL, "eleveldb_ItrObject",
                                             &ItrObject::ItrObjectResourceCleanup,
                                             flags, NULL);

    return;

}   // ItrObject::CreateItrObjectType


void *
ItrObject::CreateItrObject(
    DbObject * DbPtr,
    bool KeysOnly,
    leveldb::ReadOptions & Options)
{
    ItrObject * ret_ptr;
    void * alloc_ptr;

    // the alloc call initializes the reference count to "one"
    alloc_ptr=enif_alloc_resource(m_Itr_RESOURCE, sizeof(ItrObject *));

    ret_ptr=new ItrObject(DbPtr, KeysOnly, Options);
    *(ItrObject **)alloc_ptr=ret_ptr;

    // manual reference increase to keep active until "eleveldb_iterator_close" called
    ret_ptr->RefInc();
    ret_ptr->m_ErlangThisPtr=(void * volatile *)alloc_ptr;

    return(alloc_ptr);

}   // ItrObject::CreateItrObject


ItrObject *
ItrObject::RetrieveItrObject(
    ErlNifEnv * Env,
    const ERL_NIF_TERM & ItrTerm, bool ItrClosing)
{
    ItrObject ** itr_ptr_ptr, * ret_ptr;

    ret_ptr=NULL;

    if (enif_get_resource(Env, ItrTerm, m_Itr_RESOURCE, (void **)&itr_ptr_ptr))
    {
        ret_ptr=*itr_ptr_ptr;

        if (NULL!=ret_ptr)
        {
            // has close been requested?
            if (ret_ptr->GetCloseRequested()
                || (!ItrClosing && ret_ptr->m_DbPtr->GetCloseRequested()))
            {
                // object already closing
                ret_ptr=NULL;
            }   // if
        }   // if
    }   // if

    return(ret_ptr);

}   // ItrObject::RetrieveItrObject


void
ItrObject::ItrObjectResourceCleanup(
    ErlNifEnv * Env,
    void * Arg)
{
    ItrObject * volatile * erl_ptr;
    ItrObject * itr_ptr;

    erl_ptr=(ItrObject * volatile *)Arg;
    itr_ptr=*erl_ptr;

    // is Erlang first to initiate close?
    if (leveldb::compare_and_swap(erl_ptr, itr_ptr, (ItrObject *)NULL)
        && NULL!=itr_ptr)
    {
        leveldb::gPerfCounters->Inc(leveldb::ePerfDebug3);
        itr_ptr->InitiateCloseRequest();
    }   // if

    return;

}   // ItrObject::ItrObjectResourceCleanup


ItrObject::ItrObject(
    DbObject * DbPtr,
    bool KeysOnly,
    leveldb::ReadOptions & Options)
    : keys_only(KeysOnly), m_ReadOptions(Options), reuse_move(NULL),
      m_DbPtr(DbPtr), itr_ref_env(NULL)
{
    if (NULL!=DbPtr)
        DbPtr->AddReference(this);

}   // ItrObject::ItrObject


ItrObject::~ItrObject()
{
    // not likely to have active reuse item since it would
    //  block destruction
    ReleaseReuseMove();

    if (NULL!=itr_ref_env)
    {
        enif_free_env(itr_ref_env);
        itr_ref_env=NULL;
    }   // if

    if (NULL!=m_DbPtr.get())
        m_DbPtr->RemoveReference(this);

    // do not clean up m_CloseMutex and m_CloseCond

    return;

}   // ItrObject::~ItrObject


void
ItrObject::Shutdown()
{
    // if there is an active move object, set it up to delete
    //  (reuse_move holds a counter to this object, which will
    //   release when move object destructs)
    ReleaseReuseMove();

    // ItrObject and m_Iter each hold pointers to other, release ours
    m_Iter.assign(NULL);

    return;

}   // ItrObject::Shutdown


bool
ItrObject::ReleaseReuseMove()
{
    MoveTask * ptr;

    // move pointer off ItrObject first, then decrement ...
    //  otherwise there is potential for infinite loop
    ptr=(MoveTask *)reuse_move;
    if (leveldb::compare_and_swap(&reuse_move, ptr, (MoveTask *)NULL)
        && NULL!=ptr)
    {
        ptr->RefDec();
    }   // if

    return(NULL!=ptr);

}   // ItrObject::ReleaseReuseMove()


} // namespace eleveldb

<|MERGE_RESOLUTION|>--- conflicted
+++ resolved
@@ -416,8 +416,6 @@
 void
 LevelIteratorWrapper::LogIterator()
 {
-<<<<<<< HEAD
-=======
 #if 0 // available in different branch
     struct tm created;
 
@@ -429,7 +427,6 @@
                  created.tm_hour, created.tm_min, created.tm_sec,
                  m_MoveCount, m_Iterator);
 #endif
->>>>>>> a23ebe9a
 }   // LevelIteratorWrapper::LogIterator()
 
 
