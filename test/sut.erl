-module(sut).

-compile(export_all).

-include_lib("eunit/include/eunit.hrl").

%%=======================================================================
%% This is all stuff we need to mock up msgpack-encoding of riak objects
%%=======================================================================

-define(V1_VERS, 1).
-define(MAGIC, 53).
-define(MSGPACK_MAGIC, 2). %% Magic number for msgpack encoding                                  
-define(EMPTY_VTAG_BIN, <<"e">>).
-define(MD_VTAG,     <<"X-Riak-VTag">>).
-define(MD_LASTMOD,  <<"X-Riak-Last-Modified">>).
-define(MD_DELETED,  <<"X-Riak-Deleted">>).
-define(MD_CTYPE,    <<"content-type">>).
-define(MAX_KEY_SIZE, 65536).
-define(DAYS_FROM_GREGORIAN_BASE_TO_EPOCH, (1970*365+478)).
-define(SECONDS_FROM_GREGORIAN_BASE_TO_EPOCH,
        (?DAYS_FROM_GREGORIAN_BASE_TO_EPOCH * 24*60*60)
       ).

-export_type([vclock/0, timestamp/0, vclock_node/0, dot/0, pure_dot/0]).
-export_type([riak_object/0, bucket/0, key/0, value/0, binary_version/0]).

-type vclock() :: [dot()].
-type dot() :: {vclock_node(), {counter(), timestamp()}}.
-type pure_dot() :: {vclock_node(), counter()}.

% Nodes can have any term() as a name, but they must differ from each other.

-type   vclock_node() :: term().
-type   counter() :: integer().
-type   timestamp() :: integer().

% @doc Create a brand new vclock.
-spec fresh() -> vclock().
fresh() ->
    [].

-spec fresh(vclock_node(), counter()) -> vclock().
fresh(Node, Count) ->
    [{Node, {Count, timestamp()}}].

% @doc Return a timestamp for a vector clock
-spec timestamp() -> timestamp().
timestamp() ->
    %% Same as calendar:datetime_to_gregorian_seconds(erlang:universaltime()),
    %% but significantly faster.
    {MegaSeconds, Seconds, _} = os:timestamp(),
        ?SECONDS_FROM_GREGORIAN_BASE_TO_EPOCH + MegaSeconds*1000000 + Seconds.

-type key() :: binary().
-type bucket() :: binary() | {binary(), binary()}.
-type value() :: term().

-record(r_content, {
          metadata :: dict() | list(),
          value :: term()
         }).

-record(r_object, {
          bucket :: bucket(),
          key :: key(),
          contents :: [#r_content{}],
          vclock = fresh() :: vclock(),
          updatemetadata=dict:store(clean, true, dict:new()) :: dict(),
          updatevalue :: term()
         }).

-opaque riak_object() :: #r_object{}.

%% @doc Constructor for new riak objects.
-spec new(Bucket::bucket(), Key::key(), Value::value()) -> riak_object().
new({T, B}, K, V) when is_binary(T), is_binary(B), is_binary(K) ->
    new_int({T, B}, K, V, no_initial_metadata);
new(B, K, V) when is_binary(B), is_binary(K) ->
    new_int(B, K, V, no_initial_metadata).

%% @doc Constructor for new riak objects with an initial content-type.
-spec new(Bucket::bucket(), Key::key(), Value::value(),
          string() | dict() | no_initial_metadata) -> riak_object().
new({T, B}, K, V, C) when is_binary(T), is_binary(B), is_binary(K), is_list(C) ->
    new_int({T, B}, K, V, dict:from_list([{?MD_CTYPE, C}]));
new(B, K, V, C) when is_binary(B), is_binary(K), is_list(C) ->
    new_int(B, K, V, dict:from_list([{?MD_CTYPE, C}]));

%% @doc Constructor for new riak objects with an initial metadata dict.
%%
%% NOTE: Removed "is_tuple(MD)" guard to make Dialyzer happy.  The previous clause
%%       has a guard for string(), so this clause is OK without the guard.
new({T, B}, K, V, MD) when is_binary(T), is_binary(B), is_binary(K) ->
    new_int({T, B}, K, V, MD);
new(B, K, V, MD) when is_binary(B), is_binary(K) ->
    new_int(B, K, V, MD).

%% internal version after all validation has been done
new_int(B, K, V, MD) ->
    case size(K) > ?MAX_KEY_SIZE of
        true ->
            throw({error,key_too_large});
        false ->
            case MD of
                no_initial_metadata ->
                    Contents = [#r_content{metadata=dict:new(), value=V}],
                    #r_object{bucket=B,key=K,
                              contents=Contents,vclock=fresh()};
                _ ->
                    Contents = [#r_content{metadata=MD, value=V}],
                    #r_object{bucket=B,key=K,updatemetadata=MD,
                              contents=Contents,vclock=fresh()}
            end
    end.

is_robject(#r_object{}) ->
    true;
is_robject(_) ->
    false.

-spec get_contents(riak_object()) -> [{dict(), term()}].
get_contents(#r_object{contents=Contents}) ->
    [{Content#r_content.metadata, Content#r_content.value} ||
        Content <- Contents].

-spec bucket(riak_object()) -> bucket().
bucket(Obj1) ->
    Obj1#r_object.bucket.

-spec contents(riak_object()) -> term().
contents(Obj1) ->
    Obj1#r_object.contents#r_content.value.


-type binary_version() :: v0 | v1.
-type encoding() :: erlang | msgpack.


-spec to_binary(binary_version(), riak_object()) -> binary().
-spec to_binary(binary_version(), riak_object(), encoding()) -> binary().

to_binary(Vers, Robj) ->
    to_binary(Vers, Robj, erlang).
to_binary(v0, RObj, _) ->
    term_to_binary(RObj);
to_binary(v1, #r_object{contents=Contents, vclock=VClock}, Enc) ->
    new_v1(VClock, Contents, Enc).

new_v1(Vclock, Siblings, Enc) ->
    VclockBin = term_to_binary(Vclock),
    VclockLen = byte_size(VclockBin),
    SibCount = length(Siblings),
    SibsBin = bin_contents(Siblings, Enc),
    <<?MAGIC:8/integer, ?V1_VERS:8/integer, VclockLen:32/integer, VclockBin/binary, SibCount:32/integer, SibsBin/binary>>.

bin_content(#r_content{metadata=Meta, value=Val}, Enc) ->
    ValBin = encode(Val, Enc),
    ValLen = byte_size(ValBin),
    MetaBin = meta_bin(Meta),
    MetaLen = byte_size(MetaBin),
    <<ValLen:32/integer, ValBin:ValLen/binary, MetaLen:32/integer, MetaBin:MetaLen/binary>>.

bin_contents(Contents, Enc) ->
    F = fun(Content, Acc) ->
                <<Acc/binary, (bin_content(Content, Enc))/binary>>
        end,
    lists:foldl(F, <<>>, Contents).

meta_bin(MD) ->
    {{VTagVal, Deleted, LastModVal}, RestBin} = dict:fold(fun fold_meta_to_bin/3,
                                                          {{undefined, <<0>>, undefined}, <<>>},
                                                          MD),
    VTagBin = case VTagVal of
                  undefined ->  ?EMPTY_VTAG_BIN;
                  _ -> list_to_binary(VTagVal)
              end,
    VTagLen = byte_size(VTagBin),
    LastModBin = case LastModVal of
                     undefined -> <<0:32/integer, 0:32/integer, 0:32/integer>>;
                     {Mega,Secs,Micro} -> <<Mega:32/integer, Secs:32/integer, Micro:32/integer>>
                 end,
    <<LastModBin/binary, VTagLen:8/integer, VTagBin:VTagLen/binary,
      Deleted:1/binary-unit:8, RestBin/binary>>.

fold_meta_to_bin(?MD_VTAG, Value, {{_Vt,Del,Lm},RestBin}) ->
    {{Value, Del, Lm}, RestBin};
fold_meta_to_bin(?MD_LASTMOD, Value, {{Vt,Del,_Lm},RestBin}) ->
     {{Vt, Del, Value}, RestBin};
fold_meta_to_bin(?MD_DELETED, true, {{Vt,_Del,Lm},RestBin})->
     {{Vt, <<1>>, Lm}, RestBin};
fold_meta_to_bin(?MD_DELETED, "true", Acc) ->
    fold_meta_to_bin(?MD_DELETED, true, Acc);
fold_meta_to_bin(?MD_DELETED, _, {{Vt,_Del,Lm},RestBin}) ->
    {{Vt, <<0>>, Lm}, RestBin};
fold_meta_to_bin(Key, Value, {{_Vt,_Del,_Lm}=Elems,RestBin}) ->
    ValueBin = encode_maybe_binary(Value),
    ValueLen = byte_size(ValueBin),
    KeyBin = encode_maybe_binary(Key),
    KeyLen = byte_size(KeyBin),
    MetaBin = <<KeyLen:32/integer, KeyBin/binary, ValueLen:32/integer, ValueBin/binary>>,
    {Elems, <<RestBin/binary, MetaBin/binary>>}.

encode(Bin, Enc) when Enc == erlang ->
    encode_maybe_binary(Bin);
encode(Bin, Enc) when Enc == msgpack ->
    encode_msgpack(Bin).

encode_msgpack(Bin) ->    
    <<?MSGPACK_MAGIC:8/integer, (msgpack:pack(Bin, [{format, jsx}]))/binary>>.

em(Bin) ->
    MsgBin = msgpack:pack(Bin, [{format, jsx}]),
    MsgBin.

encode_maybe_binary(Bin) when is_binary(Bin) ->
    <<1, Bin/binary>>;
encode_maybe_binary(Bin) ->    
    <<0, (term_to_binary(Bin))/binary>>.


%% @doc return the binary version the riak object binary is encoded in
-spec binary_version(binary()) -> binary_version().
binary_version(<<131,_/binary>>) -> v0;
binary_version(<<?MAGIC:8/integer, 1:8/integer, _/binary>>) -> v1.

%% @doc Convert binary object to riak object
-spec from_binary(bucket(),key(),binary()) ->
    riak_object() | {error, 'bad_object_format'}.
from_binary(B,K,Obj) ->
    from_binary(B,K,Obj,erlang).

-spec from_binary(bucket(),key(),binary(), encoding()) ->
    riak_object() | {error, 'bad_object_format'}.
from_binary(_B,_K,<<131, _Rest/binary>>=ObjTerm, _) ->
    binary_to_term(ObjTerm);
from_binary(B,K,<<?MAGIC:8/integer, 1:8/integer, Rest/binary>>=_ObjBin, Enc) ->
    %% Version 1 of binary riak object
    case Rest of
        <<VclockLen:32/integer, VclockBin:VclockLen/binary, SibCount:32/integer, SibsBin/binary>> ->
            Vclock = binary_to_term(VclockBin),
            Contents = sibs_of_binary(SibCount, SibsBin, Enc),
            #r_object{bucket=B,key=K,contents=Contents,vclock=Vclock};
        _Other ->
            {error, bad_object_format}
    end;
from_binary(_B, _K, Obj = #r_object{}, _) ->
    Obj.

sibs_of_binary(Count,SibsBin, Enc) ->
    sibs_of_binary(Count, SibsBin, [], Enc).

sibs_of_binary(0, <<>>, Result, _) -> lists:reverse(Result);
sibs_of_binary(0, _NotEmpty, _Result, _) ->
    {error, corrupt_contents};
sibs_of_binary(Count, SibsBin, Result, Enc) ->
    {Sib, SibsRest} = sib_of_binary(SibsBin, Enc),
    sibs_of_binary(Count-1, SibsRest, [Sib | Result], Enc).

sib_of_binary(<<ValLen:32/integer, ValBin:ValLen/binary, MetaLen:32/integer, MetaBin:MetaLen/binary, Rest/binary>>, _Enc) ->
    <<LMMega:32/integer, LMSecs:32/integer, LMMicro:32/integer, VTagLen:8/integer, VTag:VTagLen/binary, Deleted:1/binary-unit:8, MetaRestBin/binary>> = MetaBin,

    MDList0 = deleted_meta(Deleted, []),
    MDList1 = last_mod_meta({LMMega, LMSecs, LMMicro}, MDList0),
    MDList2 = vtag_meta(VTag, MDList1),
    MDList = meta_of_binary(MetaRestBin, MDList2),
    MD = dict:from_list(MDList),
    {#r_content{metadata=MD, value=decode_maybe_binary(ValBin)}, Rest}.

deleted_meta(<<1>>, MDList) ->
    [{?MD_DELETED, "true"} | MDList];
deleted_meta(_, MDList) ->
    MDList.

last_mod_meta({0, 0, 0}, MDList) ->
    MDList;
last_mod_meta(LM, MDList) ->
    [{?MD_LASTMOD, LM} | MDList].

vtag_meta(?EMPTY_VTAG_BIN, MDList) ->
    MDList;
vtag_meta(VTag, MDList) ->
    [{?MD_VTAG, binary_to_list(VTag)} | MDList].

meta_of_binary(<<>>, Acc) ->
    Acc;
meta_of_binary(<<KeyLen:32/integer, KeyBin:KeyLen/binary, ValueLen:32/integer, ValueBin:ValueLen/binary, Rest/binary>>, ResultList) ->
    Key = decode_maybe_binary(KeyBin),
    Value = decode_maybe_binary(ValueBin),
    meta_of_binary(Rest, [{Key, Value} | ResultList]).

decode_msgpack(ValBin) ->
    {ok, Unpacked} = msgpack:unpack(ValBin, [{format, jsx}]),
    Unpacked.

decode_maybe_binary(<<1, Bin/binary>>) ->
    Bin;
decode_maybe_binary(<<0, Bin/binary>>) ->
    binary_to_term(Bin);
decode_maybe_binary(<<?MSGPACK_MAGIC:8/integer, Bin/binary>>) ->
    decode_msgpack(Bin).

%%=======================================================================
%% Generic utilities we need to run tests
%%=======================================================================

open() ->
    {ok, Ref} = eleveldb:open("ltest", [{create_if_missing, true}]),
    Ref.

open(Table) ->
    {ok, Ref} = eleveldb:open(Table, [{create_if_missing, true}]),
    Ref.

close(Ref) ->
    eleveldb:close(Ref).

clearDb() ->
    os:cmd("rm -rf ltest").

myformat(T) ->
    io:format("\r"),
    io:format(T),
    io:nl().

myformat(T,Val) ->
    io:format("\r"),
    io:format(T,[Val]),
    io:nl().

myformat(T,Val1, Val2) ->
    io:format("\r"),
    io:format(T,[Val1, Val2]),
    io:nl().

%%=======================================================================
%% Utilities needed for streaming fold tests
%%=======================================================================

%%------------------------------------------------------------
%% Recursive function to put keys in the database
%%------------------------------------------------------------

putKeysObj(N) -> 
    putKeysObj(N, msgpack).

putKeysObj(N, Enc) -> 
    clearDb(),
    putKeysObj(open(), N, Enc).
putKeysObj(Ref, N, Enc) -> 
    putKeysObj(Ref, N, 1, Enc).
putKeysObj(Ref, N, Acc, Enc) when Acc =< N -> 
    ValList = [{<<"f1">>, Acc},  {<<"f2">>, <<"test2">>}, {<<"f3">>, 3}, {<<"f4">>, [1,2,3]}, {<<"f5">>, false}],
    addKey(Ref, ValList, Acc, N, Enc);
putKeysObj(Ref, N, Acc, _Enc) when Acc > N ->
    close(Ref).

%%------------------------------------------------------------
%% Iterative function add a key to the backend
%%------------------------------------------------------------

%% If Enc = mixed, alternate encodings between msgpack and erlang

addKey(Ref, ValList, Acc, N, mixed) ->
    Ndig = trunc(math:log10(N)) + 1,
    Key  = list_to_binary("key" ++ string:right(integer_to_list(Acc), Ndig, $0)),
    Obj  = new(<<"bucket">>, Key, ValList),
    Enc = 
        case Acc rem 2 of
            0 ->
                msgpack;
            _ ->
                erlang
        end,
    Val  = to_binary(v1, Obj, Enc),
    ok   = eleveldb:put(Ref, Key, Val, []),
    putKeysObj(Ref, N, Acc+1, mixed);

%% Else just use the specified encoding

addKey(Ref, ValList, Acc, N, Enc) ->
    Ndig = trunc(math:log10(N)) + 1,
    Key  = list_to_binary("key" ++ string:right(integer_to_list(Acc), Ndig, $0)),
    Obj  = new(<<"bucket">>, Key, ValList),
    Val  = to_binary(v1, Obj, Enc),
    ok   = eleveldb:put(Ref, Key, Val, []),
    putKeysObj(Ref, N, Acc+1, Enc).

%%------------------------------------------------------------
%% Explicit function to add a key to the backend
%%------------------------------------------------------------

addKey(Ref, KeyNum, ValList) ->
    addKey(Ref, KeyNum, ValList, msgpack).

addKey(Ref, ValList, Acc, N) when is_integer(N) ->
    addKey(Ref, ValList, Acc, N, msgpack);

addKey(Ref, KeyNum, ValList, Enc) ->
    Key = list_to_binary("key"++integer_to_list(KeyNum)),
    Obj = new(<<"bucket">>, Key, ValList),
    Val = to_binary(v1, Obj, Enc),
    ok = eleveldb:put(Ref, Key, Val, []).

%%------------------------------------------------------------
%% Get the value (contents) of a msgpack-encoded riak object
%%------------------------------------------------------------

getKeyVal(K,V) ->
    Obj = from_binary(<<"bucket">>, K, V, msgpack),
    [{_,Contents}] = get_contents(Obj),
    Contents.

getKeyVal(B,K,V) ->
    Obj = from_binary(B, K, V, msgpack),
    [{_,Contents}] = get_contents(Obj),
    Contents.

%%------------------------------------------------------------
%% Fold over keys using streaming folds.
%%
%% Now that eleveldb behavior has been changed to throw errors on
%% unsupported operators, we trap them and return an empty list
%%
%%------------------------------------------------------------

streamFoldTest(Filter, PutKeyFun, []) ->
    clearDb(),
    Opts=[{fold_method, streaming},
          {range_filter, Filter}],
    Ref = open(),

    PutKeyFun(Ref),

% Build a list of returned keys

    FF = fun({K,V}, Acc) -> 
                 [getKeyVal(K,V) | Acc]
         end,

    Keys = 
        try 
            Acc = eleveldb:fold(Ref, FF, [], Opts),
            ok = eleveldb:close(Ref),
            lists:reverse(Acc)
        catch
            error:_Error ->
%%              io:format(user, "Caught an error: closing db~n", []),
                ok = eleveldb:close(Ref),
                []
        end,
    io:format("Key list is size = ~p~n", [length(Keys)]),
    Keys.

get_field(Field, List) ->
    lists:keyfind(Field, 1, List).

match([], _, _, _) ->
    0;
match(List, Field, CompVal, CompFun) ->
%    io:format("~p~n", [lists:flatten(List)]),
    {_,Val} = get_field(Field, List),
    Match = match(Val,CompVal,CompFun),
%    io:format("Checking ~p again ~p match = ~p ~n", [Val, CompVal, Match]),
    Match.

match(V1,{CompVal},CompFun) ->
    match(V1, CompVal, CompFun);
match(V1,{_FilterVal, CompVal},CompFun) ->
    match(V1, CompVal, CompFun);
match(V1,V2,CompFun) ->
    case CompFun(V1,V2) of
        true -> 1;
        _ -> 0
    end.

fieldsMatching(Vals, Field, CompVal, CompFun) ->
<<<<<<< HEAD
%%    io:format("Got Vals = ~p~n", [lists:flatten(Vals)]),
=======
    %% io:format("Got Vals = ~p~n", [lists:flatten(Vals)]),
>>>>>>> 05c3dddf
    lists:foldl(fun(Val, {N, Nmatch}) -> 
                        {N + 1, Nmatch + match(Val, Field, CompVal, CompFun)} end, {0,0}, Vals).

%%=======================================================================
%% Actual tests begin here
%%=======================================================================

%%=======================================================================
%% Test that we can pack and unpack erlang/msgpack-encoded objects
%%=======================================================================

packObj_test() ->
    io:format("packObj_test~n"),
    Obj = new(<<"bucket">>, <<"key">>, [{<<"field1">>, 1}, {<<"field2">>, 2.123}]),
    PackedErl = to_binary(v1, Obj, erlang),
    PackedMsg = to_binary(v1, Obj, msgpack),
    ObjErl = from_binary(<<"bucket">>, <<"key">>, PackedErl, erlang),
    ObjMsg = from_binary(<<"bucket">>, <<"key">>, PackedMsg, msgpack),
    Res = (ObjErl == Obj) and (ObjMsg == Obj),
    ?assert(Res),
    Res.

%%=======================================================================
%% Operations tests
%%=======================================================================

%%-----------------------------------------------------------------------
%% Utilities needed for operations tests
%%-----------------------------------------------------------------------

putKeyNormalOps(Ref) ->
<<<<<<< HEAD
    putKeyNormalOps(Ref, msgpack).

putKeyNormalOpsErlang(Ref) ->
    putKeyNormalOps(Ref, erlang).

putKeyNormalOps(Ref, Enc) ->
    Rows = getKeyNormalOps(),
    lists:foreach(fun (Row) ->
                          I = element(2, hd(Row)),
                          addKey(Ref, I, Row, Enc)
                  end, Rows).

%------------------------------------------------------------
% Return a list of keys used for testing
%------------------------------------------------------------

getKeyNormalOps() ->
    FieldCount = 10,
    VarIntFn = 
        fun(I) ->
                Prefactor = 
                    case I rem 2 of
                        0 -> 
                            1;
                        _ ->
                            -1
                    end,
                AddFactor = 
                    case (I-1) div 2 of
                        0 ->
                            0;
                        1 ->
                            256;
                        2 ->
                            65536;
                        3 ->
                            4294967296;
                        _ ->
                            1099511627776
                    end,
                Prefactor * (I + AddFactor)
        end,

    Rows = [ [{<<"f1">>, I },
              {<<"f2">>, list_to_binary("test" ++ integer_to_list(I))}, %%<< varchar
              {<<"f3">>, I * 1.0},                  %%<< double
              {<<"f4">>, I rem 2 =:= 0},            %%<< boolean                                                                                                                           
              {<<"f5">>, lists:seq(I, I + 2)},      %%<< list (not a TS type)                                                                                                              
              {<<"f6">>, I * 1000},                 %%<< sint64                                                                                                                            
              {<<"f7">>, 1467563367600 + I * 1000}, %%<< sint64 stored as a big num                                                                                                         
              {<<"f8">>, VarIntFn(I)}               %%<< sint64 stored as a variety of types
             ] || I <- lists:seq(1, FieldCount) ],
    Rows.

%------------------------------------------------------------
% Return the appropriate put fn for whichever encoding we want to test
%------------------------------------------------------------

getPutFn(msgpack) ->
    fun putKeyNormalOps/1;
getPutFn(erlang) ->
    fun putKeyNormalOpsErlang/1.

%------------------------------------------------------------
% Put realistic data
%------------------------------------------------------------

putKeyRealisticOpsMsgpack(Ref) ->
    putSequentialRealisticData({Ref, msgpack, 1467554400000, 1467563400000, 0.5}, 20, 0).

putKeyRealisticOpsErlang(Ref) ->
    putSequentialRealisticData({Ref, erlang,  1467554400000, 1467563400000, 0.5}, 20, 0).

putSequentialRealisticData(_Args, _Nrow, _Nrow) ->
    ok;
putSequentialRealisticData(Args, Nrow, AccRow) ->
    {Ref, Enc, StartTime, Delta, LapsFrac} = Args,
    Data = getRealisticData(<<"596044d8-86f5-462f-8d94-65b25e7d3fe9">>, StartTime + AccRow * Delta, LapsFrac),

%%    case AccRow rem 10 of 
%%      0 ->
%%          io:format("Putting row ~p Data = ~p~n", [AccRow, Data]);
%%      _ ->
%%          ok
%%    end,

    addKey(Ref, AccRow, Data, Enc),
    putSequentialRealisticData(Args, Nrow, AccRow+1).

getRealisticData(SportEventUuid, Timestamp, LapsFrac) ->
    VarcharSize = length(binary_to_list(SportEventUuid)),

    LapsRand = random:uniform(1000),
    LapsComp = LapsFrac * 1000,
    Laps = 
        case LapsRand =< LapsComp of
            true ->
                10;
            false ->
                -1
        end,
    [{<<"sport_event_uuid">>,        SportEventUuid}, 
     {<<"time">>,                    Timestamp}, 
     {<<"club_uuid">>,               list_to_binary(get_random_string(VarcharSize))},
     {<<"person_uuid">>,                     list_to_binary(get_random_string(VarcharSize))},
     {<<"sport_uuid">>,              list_to_binary(get_random_string(VarcharSize))},
     {<<"discipline_uuid">>,         list_to_binary(get_random_string(VarcharSize))},
     {<<"driver_number">>,           list_to_binary(get_random_string(VarcharSize))},
     {<<"person_full_name">>,        list_to_binary(get_random_string(VarcharSize))},
     {<<"club_full_name">>,          list_to_binary(get_random_string(VarcharSize))},
     {<<"abandoned">>,               false},
     {<<"best_gap_in_time">>,        float(random:uniform(100))},
     {<<"best_gap_in_lap">>,         random:uniform(100)},
     {<<"best_lap">>,                float(random:uniform(100))},
     {<<"best_position">>,           random:uniform(100)},
     {<<"best_sector_1">>,           float(random:uniform(100))},
     {<<"best_sector_2">>,           float(random:uniform(100))},
     {<<"best_sector_3">>,           float(random:uniform(100))},
     {<<"best_speed">>,              float(random:uniform(100))},
     {<<"gap_in_time">>,                     float(random:uniform(100))},
     {<<"gap_in_lap">>,              random:uniform(100)},
     {<<"lap_timel">>,               float(random:uniform(100))},
     {<<"laps">>,                    Laps},
     {<<"position">>,                random:uniform(100)},
     {<<"qualification_position">>,   random:uniform(100)},
     {<<"sector_1">>,                float(random:uniform(100))},
     {<<"sector_2">>,                float(random:uniform(100))},
     {<<"sector_3">>,                float(random:uniform(100))},
     {<<"info">>,                    list_to_binary(get_random_string(VarcharSize))}].

get_random_string(Length) ->
    AllowedChars = "abcdefghijklmnopqrstuvwxyzABCDEFGHIJKLMNOPQRSTUVWXYZ0123456789",
    lists:foldl(fun(_, Acc) ->
                        [lists:nth(random:uniform(length(AllowedChars)),
                                   AllowedChars)]
                            ++ Acc
                end, [], lists:seq(1, Length)).

%------------------------------------------------------------
% Default evaluation function checks that the total number of keys
% returned from a filter is greater than zero and equals the expected
% number of keys
%------------------------------------------------------------

defaultEvalFn({N, Nmatch}) ->
=======
    FieldCount = 6,
    Rows = [ [{<<"f1">>, I },
              {<<"f2">>, case I of
                      2 -> [];
                      12 -> [];
                      _ -> list_to_binary("test" ++ integer_to_list(I))
              end}, %%<< varchar
              {<<"f3">>, case I of
                      4 -> [];
                      12 -> [];
                      _ -> I * 1.0
              end}, %%<< double
              {<<"f4">>, case I of
                      6 -> [];
                      12 -> [];
                      _ -> I rem 2 =:= 0
              end}, %%<< boolean
              {<<"f5">>, case I of
                      8 -> [];
                      12 -> [];
                      _ -> lists:seq(I, I + 2)
              end}, %%<< list (not a TS type)
              {<<"f6">>, case I of
                      10 -> [];
                      12 -> [];
                      _ -> I * 1000
              end}, %%<< sint64 stored as a small num
              {<<"f7">>, case I of
                      10 -> [];
                      12 -> [];
                      _ -> 1467563367600 + I * 1000
              end} %%<< sint64 stored as a big num
             ] || I <- lists:seq(1, FieldCount * 2) ], %%<< twice to store a NULL value for each field type
    lists:foreach(fun (Row) ->
                I = element(2, hd(Row)),
                addKey(Ref, I, Row)
        end, Rows).

defaultEvalFn({Val,NullMatch=[]}) ->
    ?assertEqual(Val, NullMatch);
defaultEvalFn({Null=[], NullMatch}) ->
    ?assertEqual(Null, NullMatch);
defaultEvalFn({N,Nmatch}) ->
    ?assertEqual(Nmatch, N),
>>>>>>> 05c3dddf
    (N > 0) and (N == Nmatch).

filterVal({FilterVal}) ->
    FilterVal;
filterVal({FilterVal, _CompVal}) ->
    FilterVal.

<<<<<<< HEAD
%------------------------------------------------------------
% Test each operation against the specified Field and Val
%------------------------------------------------------------

eqOps({Field, Val, Type, PutFn, EvalFn, OtherArgs}) ->
=======
isNullOpsFactory(IsNull, Field, PutFn, EvalFn) ->
    %% for NULL equality check, cast to binary is needed, the alternative of
    %% creating an is_null and is_not_null expression w/i eleveldb is considered
    %% but unless performance suffers, a binary comparison to reuse equality
    %% and nonEquality comparitors is preferable.
    Type = varchar,
    Val = [],
    Op = case IsNull of
        true -> '=';
        _ -> '!='
    end,
    Filter = {Op, {field, Field, Type}, {const, Val}},
    Keys = streamFoldTest(Filter, PutFn),
    EvalFn(fieldsMatching(Keys, Field, Val, fun(V1,V2) -> V1 == V2 end)).

isNullOps({Field, _Val, _Type, PutFn, EvalFn}) ->
    isNullOpsFactory(true, Field, PutFn, EvalFn).

isNotNullOps({Field, _Val, _Type, PutFn, EvalFn}) ->
    isNullOpsFactory(false, Field, PutFn, EvalFn).

eqOps({Field, Val, Type, PutFn, EvalFn}) ->
>>>>>>> 05c3dddf
    Filter = {'=', {field, Field, Type}, {const, filterVal(Val)}},
    Keys = streamFoldTest(Filter, PutFn, OtherArgs),
    EvalFn(fieldsMatching(Keys, Field, Val, fun(V1,V2) -> V1 == V2 end)).
    
eqEqOps({Field, Val, Type, PutFn, EvalFn, OtherArgs}) ->
    Filter = {'==', {field, Field, Type}, {const, filterVal(Val)}},
    Keys = streamFoldTest(Filter, PutFn, OtherArgs),
    EvalFn(fieldsMatching(Keys, Field, Val, fun(V1,V2) -> V1 == V2 end)).

neqOps({Field, Val, Type, PutFn, EvalFn, OtherArgs}) ->
    Filter = {'!=', {field, Field, Type}, {const, filterVal(Val)}},
    Keys = streamFoldTest(Filter, PutFn, OtherArgs),
    EvalFn(fieldsMatching(Keys, Field, Val, fun(V1,V2) -> V1 /= V2 end)).

gtOps({Field, Val, Type, PutFn, EvalFn, OtherArgs}) ->
    Filter = {'>', {field, Field, Type}, {const, filterVal(Val)}},
    Keys = streamFoldTest(Filter, PutFn, OtherArgs),
    EvalFn(fieldsMatching(Keys, Field, Val, fun(V1,V2) -> V1 > V2 end)).

gteOps({Field, Val, Type, PutFn, EvalFn, OtherArgs}) ->
    Filter = {'>=', {field, Field, Type}, {const, filterVal(Val)}},
    Keys = streamFoldTest(Filter, PutFn, OtherArgs),
    EvalFn(fieldsMatching(Keys, Field, Val, fun(V1,V2) -> V1 >= V2 end)).

ltOps({Field, Val, Type, PutFn, EvalFn, OtherArgs}) ->
    Filter = {'<', {field, Field, Type}, {const, filterVal(Val)}},
    Keys = streamFoldTest(Filter, PutFn, OtherArgs),
    EvalFn(fieldsMatching(Keys, Field, Val, fun(V1,V2) -> V1 < V2 end)).

lteOps({Field, Val, Type, PutFn, EvalFn, OtherArgs}) ->
    Filter = {'=<', {field, Field, Type}, {const, filterVal(Val)}},
    Keys = streamFoldTest(Filter, PutFn, OtherArgs),
    EvalFn(fieldsMatching(Keys, Field, Val, fun(V1,V2) -> V1 =< V2 end)).

%------------------------------------------------------------
% All of the above operation tests
%------------------------------------------------------------

allOps(Args) ->
    eqOps(Args) and eqEqOps(Args) and neqOps(Args) and 
        gtOps(Args) and gteOps(Args) and
        ltOps(Args) and lteOps(Args).

%------------------------------------------------------------
% Only equality operations
%------------------------------------------------------------

eqOpsOnly(Args) ->
    eqOps(Args) and eqEqOps(Args) and neqOps(Args).


%------------------------------------------------------------
% All comparison operations
%------------------------------------------------------------

allCompOps(Args) ->
    gtOps(Args) and gteOps(Args) and
        ltOps(Args) and lteOps(Args).

%------------------------------------------------------------
% Any comparison operation
%------------------------------------------------------------

anyCompOps(Args) ->
    gtOps(Args) or gteOps(Args) or
        ltOps(Args) or lteOps(Args).

%%=======================================================================
%% Data-type specific tests
%%=======================================================================

%%------------------------------------------------------------
%% Test timestamp operations
%%------------------------------------------------------------

timestampOps_test() ->
    timestampOps(erlang) and timestampOps(msgpack).

timestampOps(Enc) ->
    io:format("timestampOps_test with ~p encoding~n", [Enc]),
    F = <<"f6">>,
    Val = 2000,
    PutFn = getPutFn(Enc),
    EvalFn = fun defaultEvalFn/1,

    %% Timestamps support all ops

    Res = allOps({F, {Val}, timestamp, PutFn, EvalFn, []}),
    ?assert(Res),
    Res.

%%------------------------------------------------------------
%% Test sint64 operations, because now that's what we're calling integers
%%------------------------------------------------------------

sint64Ops_test() ->
    sint64Ops(msgpack) and sint64Ops(erlang).

sint64Ops(Enc) ->
    io:format("sint64Ops_test with ~p encoding~n", [Enc]),
    F = <<"f1">>,
    Val = 3,
    PutFn = getPutFn(Enc),
    EvalFn = fun defaultEvalFn/1,

    %% sint64s support all ops

    Res = allOps({F, {Val}, sint64, PutFn, EvalFn, []}),
    ?assert(Res),
    Res.

%%------------------------------------------------------------
%% Test variable-type integer operations (both msgpack and ttb encode
%% integers differently according to value, field f8 is specifically
%% designed to probe all possible cases)
%%------------------------------------------------------------

varIntOps_test() ->
    varIntOps(msgpack) and varIntOps(erlang).

varIntOps(Enc) ->
    io:format("varIntOps_test with ~p encoding~n", [Enc]),
    F = <<"f8">>,
    Val = 2,
    PutFn = getPutFn(Enc),
    EvalFn = fun defaultEvalFn/1,

    %% variable integers support all ops

    Res = allOps({F, {Val}, sint64, PutFn, EvalFn, []}),
    ?assert(Res),
    Res.

%%------------------------------------------------------------
%% Test varchar operations, because that's what were now calling
%% binary
%%------------------------------------------------------------

varcharOps_test() ->
    varcharOps(msgpack) and varcharOps(erlang).

varcharOps(Enc) ->
    io:format("varcharOps_test with ~p encoding~n", [Enc]),
    F = <<"f2">>,
    Val = <<"test3">>,
    PutFn = getPutFn(Enc),
    EvalFn = fun defaultEvalFn/1,

    %% varchar types support only equality operations

    Res = eqOpsOnly({F, {Val}, varchar, PutFn, EvalFn, []}) and (anyCompOps({F, {Val}, varchar, PutFn, EvalFn, []}) == false),
    ?assert(Res),
    Res.

%%------------------------------------------------------------
%% Test double operations, because that's what we're now calling
%% 'float'
%%------------------------------------------------------------

doubleOps_test() ->
    doubleOps(msgpack) and doubleOps(erlang).

doubleOps(Enc) ->
    io:format("doubleOps_test with ~p encoding~n", [Enc]),
    F = <<"f3">>,
    Val = 3.0,
    PutFn = getPutFn(Enc),
    EvalFn = fun defaultEvalFn/1,

    %% double types support all operations

    Res = allOps({F, {Val}, double, PutFn, EvalFn, []}),
    ?assert(Res),
    Res.

%%------------------------------------------------------------
%% Test boolean operations
%%------------------------------------------------------------

boolOps_test() ->
    boolOps(msgpack) and boolOps(erlang).

boolOps(Enc) ->
    io:format("boolOps_test with ~p encoding~n", [Enc]),
    F = <<"f4">>,
    Val = true,
    PutFn = getPutFn(Enc),
    EvalFn = fun defaultEvalFn/1,

    %% boolean types support only equality ops

    Res = eqOpsOnly({F, {Val}, boolean, PutFn, EvalFn, []}) and (anyCompOps({F, {Val}, boolean, PutFn, EvalFn, []}) == false),
    ?assert(Res),
    Res.

%%------------------------------------------------------------
%% Test filtering with realistic data
%%------------------------------------------------------------

realisticOps_test() ->
    realisticOps(erlang) and realisticOps(msgpack).

realisticOps(Enc) ->
    io:format("realisticOps_test with ~p encoding~n", [Enc]),
    F = <<"laps">>,
    Val = 0,
    PutFn = 
        case Enc of 
            msgpack ->
                fun putKeyRealisticOpsMsgpack/1;
            _ ->
                fun putKeyRealisticOpsErlang/1
        end,
    EvalFn = fun defaultEvalFn/1,
    Res = gteOps({F, {Val}, sint64, PutFn, EvalFn, []}),
    ?assert(Res),
    Res.

%%------------------------------------------------------------
%% Test any operations
%%------------------------------------------------------------

anyOps_test() ->
    io:format("anyOps_test~n"),
    F = <<"f5">>,
    Val = em([1,2,3]),
    CompVal = [1,2,3],
<<<<<<< HEAD
    PutFn  = fun sut:putKeyNormalOps/1,
    EvalFn = fun sut:defaultEvalFn/1,
    Res = eqOpsOnly({F, {Val, CompVal}, any, PutFn, EvalFn, []}) and (anyCompOps({F, {Val, CompVal}, any, PutFn, EvalFn, []}) == false),
=======
    PutFn  = fun putKeyNormalOps/1,
    EvalFn = fun defaultEvalFn/1,
    Res = eqOpsOnly({F, {Val, CompVal}, any, PutFn, EvalFn}) and (anyCompOps({F, {Val, CompVal}, any, PutFn, EvalFn}) == false),
>>>>>>> 05c3dddf
    ?assert(Res),
    Res.

%%------------------------------------------------------------
%% All normal operations tests
%%------------------------------------------------------------

normalOpsTests() ->
    sint64Ops_test() and varcharOps_test() and boolOps_test() and doubleOps_test() and anyOps_test() and timestampOps_test().

%%=======================================================================
%% Test AND + OR comparators
%%=======================================================================

%%------------------------------------------------------------
%% Test AND operations
%%------------------------------------------------------------

andOps_test() ->
    io:format("andOps_test~n"),
    Cond1 = {'>', {field, <<"f1">>, sint64}, {const, 3}},
    Cond2 = {'=', {field, <<"f3">>, double}, {const, 5.0}},
    Filter = {'and_', Cond1, Cond2},
<<<<<<< HEAD
    PutFn  = fun sut:putKeyNormalOps/1,
    Keys = streamFoldTest(Filter, PutFn, []),
    {N1, NMatch1} = fieldsMatching(Keys, <<"f1">>, 2,   fun(V1,V2) -> V1 > V2 end),
    {N3, NMatch3} = fieldsMatching(Keys, <<"f3">>, 4.0, fun(V1,V2) -> V1 == V2 end),
    Res = (N1 == 1) and (NMatch1 == 1) and (N3 == 1) and (NMatch3 == 1),
    ?assert(Res),
    Res.
=======
    PutFn  = fun putKeyNormalOps/1,
    Keys = streamFoldTest(Filter, PutFn),
    {N1, NMatch1} = fieldsMatching(Keys, <<"f1">>, 3,   fun(V1,V2) -> V1 > V2 end),
    {N3, NMatch3} = fieldsMatching(Keys, <<"f3">>, 5.0, fun(V1,V2) -> V1 == V2 end),
    ?assertEqual(1, N1),
    ?assertEqual(1, NMatch1),
    ?assertEqual(1, N3),
    ?assertEqual(1, NMatch3),
    pass.

>>>>>>> 05c3dddf

%%------------------------------------------------------------
%% Test OR filtering
%%------------------------------------------------------------

orOps_test() ->
    io:format("orOps_test~n"),
    Cond1 = {'>', {field, <<"f1">>, sint64}, {const, 3}},
    Cond2 = {'=', {field, <<"f3">>, double}, {const, 5.0}},
    Filter = {'or_', Cond1, Cond2},
<<<<<<< HEAD
    PutFn  = fun sut:putKeyNormalOps/1,
    AllKeys = getKeyNormalOps(),

    {NTotal, NExpected1} = fieldsMatching(AllKeys, <<"f1">>, 2,   fun(V1,V2) -> V1 > V2 end),
    {NTotal, NExpected3} = fieldsMatching(AllKeys, <<"f3">>, 4.0, fun(V1,V2) -> V1 == V2 end),

    NExpected =
        case NExpected1 > NExpected3 of
            true ->
                NExpected1;
            _ ->
                NExpected3
        end,

    Keys = streamFoldTest(Filter, PutFn, []),

    {N1, NMatch1} = fieldsMatching(Keys, <<"f1">>, 2,   fun(V1,V2) -> V1 > V2 end),
    {N1, NMatch3} = fieldsMatching(Keys, <<"f3">>, 4.0, fun(V1,V2) -> V1 == V2 end),

    Res = (N1 == NExpected) and (NMatch1 == NExpected1) and (NMatch3 == NExpected3),
    ?assert(Res),
    Res.
=======
    PutFn  = fun putKeyNormalOps/1,
    Keys = streamFoldTest(Filter, PutFn),
    {N1, NMatch1} = fieldsMatching(Keys, <<"f1">>, 3,   fun(V1,V2) -> V1 > V2 end),
    {N3, NMatch3} = fieldsMatching(Keys, <<"f3">>, 5.0, fun(V1,V2) -> V1 == V2 end),
    ?assertEqual(7, N1),
    ?assertEqual(7, NMatch1),
    ?assertEqual(7, N3),
    ?assertEqual(1, NMatch3),
    pass.
>>>>>>> 05c3dddf

%%------------------------------------------------------------
%% Test all AND + OR ops
%%------------------------------------------------------------

andOrOpsTests() ->
    andOps_test() and orOps_test().

%%=======================================================================
%% Abnormal operations testing
%%=======================================================================

%%-----------------------------------------------------------------------
%% Utilities needed for abnormal ops
%%-----------------------------------------------------------------------

putKeyAbnormalOps(Ref) ->
    addKey(Ref, 1, [{<<"f1">>,   1}, {<<"f2">>, <<"test1">>}, {<<"f3">>,   1.0}, {<<"f4">>,  false}, {<<"f5">>, em([1,2,3])}, {<<"f6">>,  1000}]),
    addKey(Ref, 2, [{<<"f1">>, 2.1}, {<<"f2">>, <<"test2">>}, {<<"f3">>,   2.0}, {<<"f4">>,   true}, {<<"f5">>, em([2,3,4])}, {<<"f6">>, -2000}]),
    addKey(Ref, 3, [{<<"f1">>,   3}, {<<"f2">>,           3}, {<<"f3">>, "3.0"}, {<<"f4">>,  false}, {<<"f5">>, em([3,4,5])}, {<<"f6">>,  3000}]),
    addKey(Ref, 4, [{<<"f1">>,   4}, {<<"f2">>, <<"test4">>}, {<<"f3">>,   4.0}, {<<"f4">>, "true"}, {<<"f5">>,           4}, {<<"f6">>,  4000}]).

%%------------------------------------------------------------
%% Evaluation for abnormal conditions checks that no matching records
%% were returned
%%------------------------------------------------------------

abnormalEvalFn({N,_Nmatch}) ->
    (N == 0).

%%-----------------------------------------------------------------------
%% Test reading data that are not all integers as integers
%%-----------------------------------------------------------------------

badInt_test() ->
    io:format("badInt_test~n"),
    F = <<"f1">>,
    Val = 0,
    PutFn = fun putKeyAbnormalOps/1,
    EvalFn = fun abnormalEvalFn/1,
    Res = gtOps({F, {Val}, sint64, PutFn, EvalFn, []}),
    ?assert(Res),
    Res.

%%-----------------------------------------------------------------------
%% Test reading data that are not all timestamps as timestamps
%%-----------------------------------------------------------------------

badTimestamp_test() ->
    io:format("badTimestamp_test~n"),
    F = <<"f6">>,
    Val = 2000,
    PutFn = fun putKeyAbnormalOps/1,
    EvalFn = fun abnormalEvalFn/1,
    Res = gtOps({F, {Val}, timestamp, PutFn, EvalFn, []}),
    ?assert(Res),
    Res.

%%-----------------------------------------------------------------------
%% Test reading data that are not all binarys as binarys
%%-----------------------------------------------------------------------

badBinary_test() ->
    io:format("badBinary_test~n"),
    F = <<"f2">>,
    Val = <<"test">>,
    PutFn = fun putKeyAbnormalOps/1,
    Res = neqOps({F, {Val}, varchar, PutFn, fun({N,_}) -> N == 4 end, []}),
    ?assert(Res),
    Res.

%%-----------------------------------------------------------------------
%% Test reading data that are not all floats as floats
%%-----------------------------------------------------------------------

badFloat_test() ->
    io:format("badFloat_test~n"),
    F = <<"f3">>,
    Val = 0.0,
    PutFn = fun putKeyAbnormalOps/1,
    EvalFn = fun abnormalEvalFn/1,
    Res = gtOps({F, {Val}, double, PutFn, EvalFn, []}),
    ?assert(Res),
    Res.

%%-----------------------------------------------------------------------
%% Test reading data that are not all booleans as booleans
%%-----------------------------------------------------------------------

badBool_test() ->
    io:format("badBool_test~n"),
    F = <<"f4">>,
    Val = false,
    PutFn = fun putKeyAbnormalOps/1,
    EvalFn = fun abnormalEvalFn/1,
    Res = eqOps({F, {Val}, boolean, PutFn, EvalFn, []}),
    ?assert(Res),
    Res.

%%-----------------------------------------------------------------------
%% Test reading any data: comparison should succeed!
%%-----------------------------------------------------------------------

badAny_test() ->
    io:format("badAny_test~n"),
    F = <<"f5">>,
    Val = em([1,2,3]),
    CompVal = [1,2,3],
<<<<<<< HEAD
    PutFn  = fun sut:putKeyNormalOps/1,
    Res = neqOps({F, {Val, CompVal}, any, PutFn, fun({N,_}) -> N == 9 end, []}),
    ?assert(Res),
    Res.
=======
    PutFn  = fun putKeyNormalOps/1,
    ExpectedRowCount = 9,
    EvalFn = fun({N,_}) -> ?assertEqual(ExpectedRowCount, N) end,
    neqOps({F, {Val, CompVal}, any, PutFn, EvalFn}).
>>>>>>> 05c3dddf

%%------------------------------------------------------------
%% All abnormal ops tests
%%------------------------------------------------------------

abnormalOpsTests() ->
    badInt_test() and badBinary_test() and badFloat_test() and badBool_test() and badTimestamp_test() and badAny_test().

%%=======================================================================
%% Test filter on IS NULL and IS NOT NULL
%%=======================================================================
isNullFieldOfTypeTestFactory(IsNull, Field) ->
    %% if curious why varchar, see comment on isNullOpsFactory
    Type = varchar,
    Val = [],
    CompVal = [],
    PutFn = fun putKeyNormalOps/1,
    ExpectedRowCount = case IsNull of
        true -> 2;
        _ -> 10
    end,
    EvalFn = fun({N,_}) -> ?assertEqual(ExpectedRowCount, N) end,
    IsNullOpsFn = case IsNull of
        true -> fun isNullOps/1;
        _ -> fun isNotNullOps/1
    end,
    IsNullOpsFn({Field, {Val, CompVal}, Type, PutFn, EvalFn}).

isNullBinary_test() ->
    isNullFieldOfTypeTestFactory(true, <<"f2">>).

isNullDouble_test() ->
    isNullFieldOfTypeTestFactory(true, <<"f3">>).

isNullBoolean_test() ->
    isNullFieldOfTypeTestFactory(true, <<"f4">>).

isNullInteger_test() ->
    isNullFieldOfTypeTestFactory(true, <<"f6">>).

isNullLargeInteger_test() ->
    isNullFieldOfTypeTestFactory(true, <<"f7">>).

isNotNullBinary_test() ->
    isNullFieldOfTypeTestFactory(false, <<"f2">>).

isNotNullDouble_test() ->
    isNullFieldOfTypeTestFactory(false, <<"f3">>).

isNotNullBoolean_test() ->
    isNullFieldOfTypeTestFactory(false, <<"f4">>).

isNotNullInteger_test() ->
    isNullFieldOfTypeTestFactory(false, <<"f6">>).

isNotNullLargeInteger_test() ->
    isNullFieldOfTypeTestFactory(false, <<"f7">>).

%%=======================================================================
%% Test various exceptional conditions
%%=======================================================================

%%-----------------------------------------------------------------------
%% Utilities needed for exceptional testing
%%-----------------------------------------------------------------------

putKeyMissingOps(Ref) ->
    addKey(Ref, 1, [{<<"f1">>, 1}, {<<"f2">>, "test1"}, {<<"f3">>, 1.0}, {<<"f4">>, false}, {<<"f5">>, [1,2,3]}, {<<"f6">>, 1000}]),
    addKey(Ref, 2, [               {<<"f2">>, "test2"}, {<<"f3">>, 2.0}, {<<"f4">>, true},  {<<"f5">>, [2,3,4]}, {<<"f6">>, 2000}]),
    addKey(Ref, 3, [{<<"f1">>, 3}, {<<"f2">>, "test3"}, {<<"f3">>, 3.0}, {<<"f4">>, false}, {<<"f5">>, [3,4,5]}, {<<"f6">>, 3000}]),
    addKey(Ref, 4, [{<<"f1">>, 4}, {<<"f2">>, "test4"}, {<<"f3">>, 4.0}, {<<"f4">>, true},  {<<"f5">>, [4,5,6]}, {<<"f6">>, 4000}]).

putKeyFirstMissingOps(Ref) ->
    addKey(Ref, 1, [               {<<"f2">>, "test1"}, {<<"f3">>, 1.0}, {<<"f4">>, false}, {<<"f5">>, [1,2,3]}, {<<"f6">>, 1000}]),
    addKey(Ref, 2, [{<<"f1">>, 2}, {<<"f2">>, "test2"}, {<<"f3">>, 2.0}, {<<"f4">>, true},  {<<"f5">>, [2,3,4]}, {<<"f6">>, 2000}]),
    addKey(Ref, 3, [{<<"f1">>, 3}, {<<"f2">>, "test3"}, {<<"f3">>, 3.0}, {<<"f4">>, false}, {<<"f5">>, [3,4,5]}, {<<"f6">>, 3000}]),
    addKey(Ref, 4, [{<<"f1">>, 4}, {<<"f2">>, "test4"}, {<<"f3">>, 4.0}, {<<"f4">>, true},  {<<"f5">>, [4,5,6]}, {<<"f6">>, 4000}]).

putKeyEmptyOps(Ref) ->
    addKey(Ref, 1, [{<<"f1">>, 1},  {<<"f2">>, "test1"}, {<<"f3">>, 1.0}, {<<"f4">>, false}, {<<"f5">>, [1,2,3]}, {<<"f6">>, 1000}]),
    addKey(Ref, 2, [{<<"f1">>, []}, {<<"f2">>, "test2"}, {<<"f3">>, 2.0}, {<<"f4">>, true},  {<<"f5">>, [2,3,4]}, {<<"f6">>, 2000}]),
    addKey(Ref, 3, [{<<"f1">>, 3},  {<<"f2">>, "test3"}, {<<"f3">>, 3.0}, {<<"f4">>, false}, {<<"f5">>, [3,4,5]}, {<<"f6">>, 3000}]),
    addKey(Ref, 4, [{<<"f1">>, 4},  {<<"f2">>, "test4"}, {<<"f3">>, 4.0}, {<<"f4">>, true},  {<<"f5">>, [4,5,6]}, {<<"f6">>, 4000}]).

putKeyFirstEmptyOps(Ref) ->
    addKey(Ref, 1, [{<<"f1">>, []}, {<<"f2">>, "test1"}, {<<"f3">>, 1.0}, {<<"f4">>, false}, {<<"f5">>, [1,2,3]}, {<<"f6">>, 1000}]),
    addKey(Ref, 2, [{<<"f1">>,  2}, {<<"f2">>, "test2"}, {<<"f3">>, 2.0}, {<<"f4">>, true},  {<<"f5">>, [2,3,4]}, {<<"f6">>, 2000}]),
    addKey(Ref, 3, [{<<"f1">>,  3}, {<<"f2">>, "test3"}, {<<"f3">>, 3.0}, {<<"f4">>, false}, {<<"f5">>, [3,4,5]}, {<<"f6">>, 3000}]),
    addKey(Ref, 4, [{<<"f1">>,  4}, {<<"f2">>, "test4"}, {<<"f3">>, 4.0}, {<<"f4">>, true},  {<<"f5">>, [4,5,6]}, {<<"f6">>, 4000}]).

%%------------------------------------------------------------
%% Valid filter, but values are missing for referenced keys
%%------------------------------------------------------------

missingKey_test() ->
    io:format("missingKey_test~n"),
    F = <<"f1">>,
    Val = 0,
    PutFn = fun putKeyMissingOps/1,
    EvalFn = fun defaultEvalFn/1,
    Res = gtOps({F, {Val}, sint64, PutFn, EvalFn, []}),
    ?assert(Res),
    Res.

missingFirstKey_test() ->
    io:format("missingFirstKey_test~n"),
    F = <<"f1">>,
    Val = 0,
    PutFn = fun putKeyFirstMissingOps/1,
    EvalFn = fun defaultEvalFn/1,
    Res = gtOps({F, {Val}, sint64, PutFn, EvalFn, []}),
    ?assert(Res),
    Res.

emptyKey_test() ->
    io:format("emptyKey_test~n"),
    F = <<"f1">>,
    Val = 0,
    PutFn = fun putKeyEmptyOps/1,
    EvalFn = fun defaultEvalFn/1,
    Res = gtOps({F, {Val}, sint64, PutFn, EvalFn, []}),
    ?assert(Res),
    Res.

emptyFirstKey_test() ->
    io:format("emptyFirstKey_test~n"),
    F = <<"f1">>,
    Val = 0,
    PutFn = fun putKeyFirstEmptyOps/1,
    EvalFn = fun defaultEvalFn/1,
    Res = gtOps({F, {Val}, sint64, PutFn, EvalFn, []}),
    ?assert(Res),
    Res.

%%------------------------------------------------------------
%% Filter references a key that doesn't exist -- should return no
%% records
%%------------------------------------------------------------

filterRefMissingKey_test() ->
    io:format("filterRefMissingKey_test~n"),
    F = <<"f0">>,
    Val = 0,
    PutFn = fun putKeyMissingOps/1,
    EvalFn = fun abnormalEvalFn/1,
    Res = gtOps({F, {Val}, sint64, PutFn, EvalFn, []}),
    ?assert(Res),
    Res.

%%------------------------------------------------------------
%% Filter specified the wrong type for a valid key
%%------------------------------------------------------------

filterRefWrongType_test() ->
    io:format("filterRefWrongType_test~n"),
    F = <<"f2">>,
    Val = 0,
    PutFn = fun putKeyMissingOps/1,
    EvalFn = fun abnormalEvalFn/1,
    Res = gtOps({F, {Val}, sint64, PutFn, EvalFn, []}),
    ?assert(Res),
    Res.

%%------------------------------------------------------------
%% Filter specifies type that's not supported
%%------------------------------------------------------------

filterRefInvalidType_test() ->
    io:format("filterRefInvalidType_test~n"),
    F = <<"f2">>,
    Val = 0,
    PutFn = fun putKeyMissingOps/1,
    EvalFn = fun abnormalEvalFn/1,
    Res = gtOps({F, {Val}, map, PutFn, EvalFn, []}),
    ?assert(Res),
    Res.

%%------------------------------------------------------------
%% All exceptional tests
%%------------------------------------------------------------

exceptionalTests() ->
    missingKey_test() and emptyKey_test() and filterRefMissingKey_test() and 
        filterRefWrongType_test() and filterRefInvalidType_test().

%%=======================================================================
%% Test scanning
%%=======================================================================

%%-----------------------------------------------------------------------
%% Utilities needed for scanning tests
%%-----------------------------------------------------------------------

streamFoldTestOpts(Opts, FoldFun) ->
    Ref = open(),
    try
        Acc = eleveldb:fold(Ref, FoldFun, [], Opts),
        ok = eleveldb:close(Ref),
        Keys = lists:reverse(Acc)
    catch
        error:Error ->
            io:format("Caught an error: closing db~n"),
            ok = eleveldb:close(Ref),
            error(Error)
    end.

%%------------------------------------------------------------
%% Make sure that we iterate over the right number of keys when
%% requesting start and end keys
%%------------------------------------------------------------

scanSome_test() ->
    scanSome_test(msgpack) and scanSome_test(erlang) and scanSome_test(mixed).

scanSome_test(Enc) ->
    io:format("scanSome_test with Enc = ~p~n", [Enc]),
    N = 100,
    putKeysObj(N, Enc),
    Opts=[{fold_method, streaming},
          {start_key, <<"key002">>},
          {end_key,  <<"key099">>},
          {end_inclusive,  true}],

    FoldFun = fun({K,_V}, Acc) -> 
                      [K | Acc]
              end,

    Keys = streamFoldTestOpts(Opts, FoldFun),
    Len = length(Keys),
    Res = (Len =:= N-2),
    ?assert(Res),
    Res.

%%------------------------------------------------------------
%% Make sure that we iterate over the right number of keys when
%% iterating over all keys
%%------------------------------------------------------------

scanAll_test() ->
    scanAll_test(msgpack) and scanAll_test(erlang) and scanAll_test(mixed).

scanAll_test(Enc) ->
    io:format("scanAll_test with Enc = ~p~n", [Enc]),
    N = 100,
    putKeysObj(N, Enc),
    Opts=[{fold_method, streaming}],
    FoldFun = fun({K,V}, Acc) -> 
                      [getKeyVal(K,V) | Acc]
              end,
    Keys = streamFoldTestOpts(Opts, FoldFun),
    Len = length(Keys),
    Res = (Len =:= N),
    ?assert(Res),
    Res.

%%------------------------------------------------------------
%% Don't include the first key
%%------------------------------------------------------------

scanNoStart_test() ->
    scanNoStart_test(msgpack) and scanNoStart_test(erlang) and scanNoStart_test(mixed).

scanNoStart_test(Enc) ->
    io:format("scanNoStart_test with Enc = ~p~n", [Enc]),
    N = 100,
    putKeysObj(N, Enc),
    Opts=[{fold_method, streaming},
          {start_inclusive, false},
          {start_key, <<"key001">>}],

    FoldFun = fun({K,_V}, Acc) -> 
                      [K | Acc]
              end,

    Keys = streamFoldTestOpts(Opts, FoldFun),
    [Key1 | _Rest] = Keys,
    Len = length(Keys),
    Res = ((Len =:= N-1) and (Key1 =:= <<"key002">>)),
    ?assert(Res),
    Res.

scanNoStartTest() ->
    N = 100,
    putKeysObj(N),
    Opts=[{fold_method, streaming},
          {start_inclusive, false},
          {start_key, <<"key001">>}],

    FoldFun = fun({K,_V}, Acc) -> 
                      [K | Acc]
              end,

    streamFoldTestOpts(Opts, FoldFun).

%%------------------------------------------------------------
%% Don't include the start or end key
%%------------------------------------------------------------

scanNoStartOrEnd_test() ->
    scanNoStartOrEnd_test(msgpack) and scanNoStartOrEnd_test(erlang) and scanNoStartOrEnd_test(mixed).

scanNoStartOrEnd_test(Enc) ->
    io:format("scanNoStartOrEnd_test with Enc = ~p~n", [Enc]),
    N = 100,
    putKeysObj(N, Enc),
    Opts=[{fold_method, streaming},
          {start_inclusive, false},
          {end_inclusive, false},
          {start_key, <<"key001">>},
          {end_key,   <<"key100">>}],

    FoldFun = fun({K,_V}, Acc) -> 
                      [K | Acc]
              end,

    Keys = streamFoldTestOpts(Opts, FoldFun),

    [KeyFirst | _Rest] = Keys,
    KeyLast = lists:last(Keys),
    
    Len = length(Keys),
    Res = ((Len =:= N-2) and (KeyFirst =:= <<"key002">>) and (KeyLast =:= <<"key099">>)),
    ?assert(Res),
    Res.

%%------------------------------------------------------------
%% All scanning tests
%%------------------------------------------------------------

scanTests() ->
    scanAll_test() and scanSome_test() and scanNoStart_test() and scanNoStartOrEnd_test().

%%------------------------------------------------------------
%% All tests in this file
%%------------------------------------------------------------

allTests() ->
    packObj_test() and normalOpsTests() and abnormalOpsTests() and exceptionalTests() 
        and scanTests().

%%=======================================================================
%% Test code to filter & decode TS keys from a leveldb table
%%=======================================================================

readKeysFromTable(Table) ->    

    Cond1 = {'=', {field, <<"user">>, varchar},   {const, <<"user_1">>}},
    Cond2 = {'<', {field, <<"time">>, timestamp}, {const, 11000000}},
    Cond3 = {'>', {field, <<"time">>, timestamp}, {const,  9990000}},
    Filter = {'and_', Cond1, {'and_', Cond2, Cond3}},
    Opts=[{fold_method, streaming},
          {range_filter, Filter},
          {encoding, msgpack}],
    io:format("Filter = ~p~n", [lists:flatten([Filter])]),
    TableName = "/Users/eml/projects/riak/riak_end_to_end_timeseries/dev/dev1/data/leveldb/" ++ Table,
    io:format("Attemping to open ~ts~n", [TableName]),
    Ref = open(TableName),
    Bucket = {<<"GeoCheckin">>, <<"GeoCheckin">>},
    FoldFun = fun({_K,V}, _Acc) -> 
                      Contents = getKeyVal(Bucket, <<"key">>, V),
                      io:format("Val = ~p~n", [lists:flatten(Contents)])
              end,

    eleveldb:fold(Ref, FoldFun, [], Opts),
    ok = eleveldb:close(Ref).

r() ->
    readKeysFromTable("1096126227998177188652763624537212264741949407232").<|MERGE_RESOLUTION|>--- conflicted
+++ resolved
@@ -445,11 +445,18 @@
             lists:reverse(Acc)
         catch
             error:_Error ->
-%%              io:format(user, "Caught an error: closing db~n", []),
+
+		%% This is used for deliberate failure testing, and
+		%% the 'correct' behavior is indicated by return of an
+		%% empty list [].  We fail quietly, so that we don't
+		%% print alarming messages during unit testing
+		%%
+		%%io:format(user, "Caught an error: closing db~n", []),
+
                 ok = eleveldb:close(Ref),
                 []
         end,
-    io:format("Key list is size = ~p~n", [length(Keys)]),
+
     Keys.
 
 get_field(Field, List) ->
@@ -458,28 +465,31 @@
 match([], _, _, _) ->
     0;
 match(List, Field, CompVal, CompFun) ->
-%    io:format("~p~n", [lists:flatten(List)]),
     {_,Val} = get_field(Field, List),
-    Match = match(Val,CompVal,CompFun),
-%    io:format("Checking ~p again ~p match = ~p ~n", [Val, CompVal, Match]),
-    Match.
+    match(Val,CompVal,CompFun).
 
 match(V1,{CompVal},CompFun) ->
     match(V1, CompVal, CompFun);
 match(V1,{_FilterVal, CompVal},CompFun) ->
     match(V1, CompVal, CompFun);
+%% Match of empty list against empty list is valid
+match([],[],_CompFun) ->
+    1;
+%% Match of empty list against anything else is not
+match([],_V2,_CompFun) ->
+    0;
 match(V1,V2,CompFun) ->
+
     case CompFun(V1,V2) of
-        true -> 1;
-        _ -> 0
+        true -> 
+%%	    io:format("Match: comparing ~p to ~p returning true~n", [V1, V2]),
+	    1;
+        _ -> 
+%%	    io:format("Match: comparing ~p to ~p returning false~n", [V1, V2]),
+	    0
     end.
 
 fieldsMatching(Vals, Field, CompVal, CompFun) ->
-<<<<<<< HEAD
-%%    io:format("Got Vals = ~p~n", [lists:flatten(Vals)]),
-=======
-    %% io:format("Got Vals = ~p~n", [lists:flatten(Vals)]),
->>>>>>> 05c3dddf
     lists:foldl(fun(Val, {N, Nmatch}) -> 
                         {N + 1, Nmatch + match(Val, Field, CompVal, CompFun)} end, {0,0}, Vals).
 
@@ -511,7 +521,6 @@
 %%-----------------------------------------------------------------------
 
 putKeyNormalOps(Ref) ->
-<<<<<<< HEAD
     putKeyNormalOps(Ref, msgpack).
 
 putKeyNormalOpsErlang(Ref) ->
@@ -521,6 +530,7 @@
     Rows = getKeyNormalOps(),
     lists:foreach(fun (Row) ->
                           I = element(2, hd(Row)),
+			  io:format("Adding key ~p~n", [Row]),
                           addKey(Ref, I, Row, Enc)
                   end, Rows).
 
@@ -529,7 +539,8 @@
 %------------------------------------------------------------
 
 getKeyNormalOps() ->
-    FieldCount = 10,
+    FieldCount = 8,
+%    F2 = 2*FieldCount,
     VarIntFn = 
         fun(I) ->
                 Prefactor = 
@@ -555,15 +566,46 @@
                 Prefactor * (I + AddFactor)
         end,
 
-    Rows = [ [{<<"f1">>, I },
-              {<<"f2">>, list_to_binary("test" ++ integer_to_list(I))}, %%<< varchar
-              {<<"f3">>, I * 1.0},                  %%<< double
-              {<<"f4">>, I rem 2 =:= 0},            %%<< boolean                                                                                                                           
-              {<<"f5">>, lists:seq(I, I + 2)},      %%<< list (not a TS type)                                                                                                              
-              {<<"f6">>, I * 1000},                 %%<< sint64                                                                                                                            
-              {<<"f7">>, 1467563367600 + I * 1000}, %%<< sint64 stored as a big num                                                                                                         
-              {<<"f8">>, VarIntFn(I)}               %%<< sint64 stored as a variety of types
-             ] || I <- lists:seq(1, FieldCount) ],
+    CreateFn = 
+	fun(I, V1, V2, UseNull, CF) -> 
+		case UseNull of
+		    true ->
+			case I of
+			    V1 -> [];
+			    V2 -> [];
+			    _ -> CF(I)
+			end;
+		    _ ->
+			CF(I)
+		end
+	end,
+
+    UseNull = true,
+    F2 = 2*FieldCount,
+
+    Rows = [ [{<<"f1">>, I},
+              {<<"f2">>, 
+	       CreateFn(I, 4, F2, UseNull, fun(Ind) -> list_to_binary("test" ++ integer_to_list(Ind)) end)
+	      }, %%<< varchar
+              {<<"f3">>, 
+	       CreateFn(I, 6, F2, UseNull, fun(Ind) -> Ind * 1.0 end)
+	      }, %%<< double
+              {<<"f4">>, 
+	       CreateFn(I, 8, F2, UseNull, fun(Ind) -> Ind rem 2 =:= 0 end)
+	      }, %%<< boolean
+	      {<<"f5">>, 
+	       CreateFn(I, 8, F2, UseNull, fun(Ind) -> lists:seq(Ind, Ind + 2) end)
+	      }, %%<< list (not a TS type)
+	      {<<"f6">>, 
+	       CreateFn(I, 10, F2, UseNull, fun(Ind) -> Ind * 1000 end)
+	      }, %%<< sint64
+	      {<<"f7">>, 
+	       CreateFn(I, 12, F2, UseNull, fun(Ind) -> 1467563367600 + Ind * 1000 end)
+	      }, %%<< sint64 stored as a big num
+	      {<<"f8">>, 
+	       CreateFn(I, 12, F2, UseNull, fun(Ind) -> VarIntFn(Ind) end)
+	      }  %%<< sint64 stored as a variety of types
+             ] || I <- lists:seq(1, FieldCount * 2) ],  %%<< twice to store a NULL value for each field type
     Rows.
 
 %------------------------------------------------------------
@@ -656,53 +698,11 @@
 % number of keys
 %------------------------------------------------------------
 
-defaultEvalFn({N, Nmatch}) ->
-=======
-    FieldCount = 6,
-    Rows = [ [{<<"f1">>, I },
-              {<<"f2">>, case I of
-                      2 -> [];
-                      12 -> [];
-                      _ -> list_to_binary("test" ++ integer_to_list(I))
-              end}, %%<< varchar
-              {<<"f3">>, case I of
-                      4 -> [];
-                      12 -> [];
-                      _ -> I * 1.0
-              end}, %%<< double
-              {<<"f4">>, case I of
-                      6 -> [];
-                      12 -> [];
-                      _ -> I rem 2 =:= 0
-              end}, %%<< boolean
-              {<<"f5">>, case I of
-                      8 -> [];
-                      12 -> [];
-                      _ -> lists:seq(I, I + 2)
-              end}, %%<< list (not a TS type)
-              {<<"f6">>, case I of
-                      10 -> [];
-                      12 -> [];
-                      _ -> I * 1000
-              end}, %%<< sint64 stored as a small num
-              {<<"f7">>, case I of
-                      10 -> [];
-                      12 -> [];
-                      _ -> 1467563367600 + I * 1000
-              end} %%<< sint64 stored as a big num
-             ] || I <- lists:seq(1, FieldCount * 2) ], %%<< twice to store a NULL value for each field type
-    lists:foreach(fun (Row) ->
-                I = element(2, hd(Row)),
-                addKey(Ref, I, Row)
-        end, Rows).
-
-defaultEvalFn({Val,NullMatch=[]}) ->
+defaultEvalFn({Val, NullMatch=[]}) ->
     ?assertEqual(Val, NullMatch);
 defaultEvalFn({Null=[], NullMatch}) ->
     ?assertEqual(Null, NullMatch);
-defaultEvalFn({N,Nmatch}) ->
-    ?assertEqual(Nmatch, N),
->>>>>>> 05c3dddf
+defaultEvalFn({N, Nmatch}) ->
     (N > 0) and (N == Nmatch).
 
 filterVal({FilterVal}) ->
@@ -710,13 +710,10 @@
 filterVal({FilterVal, _CompVal}) ->
     FilterVal.
 
-<<<<<<< HEAD
 %------------------------------------------------------------
 % Test each operation against the specified Field and Val
 %------------------------------------------------------------
 
-eqOps({Field, Val, Type, PutFn, EvalFn, OtherArgs}) ->
-=======
 isNullOpsFactory(IsNull, Field, PutFn, EvalFn) ->
     %% for NULL equality check, cast to binary is needed, the alternative of
     %% creating an is_null and is_not_null expression w/i eleveldb is considered
@@ -729,7 +726,7 @@
         _ -> '!='
     end,
     Filter = {Op, {field, Field, Type}, {const, Val}},
-    Keys = streamFoldTest(Filter, PutFn),
+    Keys = streamFoldTest(Filter, PutFn, []),
     EvalFn(fieldsMatching(Keys, Field, Val, fun(V1,V2) -> V1 == V2 end)).
 
 isNullOps({Field, _Val, _Type, PutFn, EvalFn}) ->
@@ -738,8 +735,7 @@
 isNotNullOps({Field, _Val, _Type, PutFn, EvalFn}) ->
     isNullOpsFactory(false, Field, PutFn, EvalFn).
 
-eqOps({Field, Val, Type, PutFn, EvalFn}) ->
->>>>>>> 05c3dddf
+eqOps({Field, Val, Type, PutFn, EvalFn, OtherArgs}) ->
     Filter = {'=', {field, Field, Type}, {const, filterVal(Val)}},
     Keys = streamFoldTest(Filter, PutFn, OtherArgs),
     EvalFn(fieldsMatching(Keys, Field, Val, fun(V1,V2) -> V1 == V2 end)).
@@ -790,7 +786,6 @@
 eqOpsOnly(Args) ->
     eqOps(Args) and eqEqOps(Args) and neqOps(Args).
 
-
 %------------------------------------------------------------
 % All comparison operations
 %------------------------------------------------------------
@@ -827,7 +822,8 @@
 
     %% Timestamps support all ops
 
-    Res = allOps({F, {Val}, timestamp, PutFn, EvalFn, []}),
+%%    Res = allOps({F, {Val}, timestamp, PutFn, EvalFn, []}),
+    Res = eqOps({F, {Val}, timestamp, PutFn, EvalFn, []}),
     ?assert(Res),
     Res.
 
@@ -967,15 +963,9 @@
     F = <<"f5">>,
     Val = em([1,2,3]),
     CompVal = [1,2,3],
-<<<<<<< HEAD
-    PutFn  = fun sut:putKeyNormalOps/1,
-    EvalFn = fun sut:defaultEvalFn/1,
-    Res = eqOpsOnly({F, {Val, CompVal}, any, PutFn, EvalFn, []}) and (anyCompOps({F, {Val, CompVal}, any, PutFn, EvalFn, []}) == false),
-=======
     PutFn  = fun putKeyNormalOps/1,
     EvalFn = fun defaultEvalFn/1,
-    Res = eqOpsOnly({F, {Val, CompVal}, any, PutFn, EvalFn}) and (anyCompOps({F, {Val, CompVal}, any, PutFn, EvalFn}) == false),
->>>>>>> 05c3dddf
+    Res = eqOpsOnly({F, {Val, CompVal}, any, PutFn, EvalFn, []}) and (anyCompOps({F, {Val, CompVal}, any, PutFn, EvalFn, []}) == false),
     ?assert(Res),
     Res.
 
@@ -999,17 +989,8 @@
     Cond1 = {'>', {field, <<"f1">>, sint64}, {const, 3}},
     Cond2 = {'=', {field, <<"f3">>, double}, {const, 5.0}},
     Filter = {'and_', Cond1, Cond2},
-<<<<<<< HEAD
-    PutFn  = fun sut:putKeyNormalOps/1,
+    PutFn  = fun putKeyNormalOps/1,
     Keys = streamFoldTest(Filter, PutFn, []),
-    {N1, NMatch1} = fieldsMatching(Keys, <<"f1">>, 2,   fun(V1,V2) -> V1 > V2 end),
-    {N3, NMatch3} = fieldsMatching(Keys, <<"f3">>, 4.0, fun(V1,V2) -> V1 == V2 end),
-    Res = (N1 == 1) and (NMatch1 == 1) and (N3 == 1) and (NMatch3 == 1),
-    ?assert(Res),
-    Res.
-=======
-    PutFn  = fun putKeyNormalOps/1,
-    Keys = streamFoldTest(Filter, PutFn),
     {N1, NMatch1} = fieldsMatching(Keys, <<"f1">>, 3,   fun(V1,V2) -> V1 > V2 end),
     {N3, NMatch3} = fieldsMatching(Keys, <<"f3">>, 5.0, fun(V1,V2) -> V1 == V2 end),
     ?assertEqual(1, N1),
@@ -1018,8 +999,6 @@
     ?assertEqual(1, NMatch3),
     pass.
 
->>>>>>> 05c3dddf
-
 %%------------------------------------------------------------
 %% Test OR filtering
 %%------------------------------------------------------------
@@ -1029,12 +1008,14 @@
     Cond1 = {'>', {field, <<"f1">>, sint64}, {const, 3}},
     Cond2 = {'=', {field, <<"f3">>, double}, {const, 5.0}},
     Filter = {'or_', Cond1, Cond2},
-<<<<<<< HEAD
+
     PutFn  = fun sut:putKeyNormalOps/1,
     AllKeys = getKeyNormalOps(),
 
-    {NTotal, NExpected1} = fieldsMatching(AllKeys, <<"f1">>, 2,   fun(V1,V2) -> V1 > V2 end),
-    {NTotal, NExpected3} = fieldsMatching(AllKeys, <<"f3">>, 4.0, fun(V1,V2) -> V1 == V2 end),
+    io:format("All keys = ~p~n", [AllKeys]),
+
+    {NTotal, NExpected1} = fieldsMatching(AllKeys, <<"f1">>, 3,   fun(V1,V2) -> V1 > V2 end),
+    {NTotal, NExpected3} = fieldsMatching(AllKeys, <<"f3">>, 5.0, fun(V1,V2) -> V1 == V2 end),
 
     NExpected =
         case NExpected1 > NExpected3 of
@@ -1044,25 +1025,20 @@
                 NExpected3
         end,
 
+    io:format("NExpected = ~p~n", [NExpected]),
+
     Keys = streamFoldTest(Filter, PutFn, []),
 
-    {N1, NMatch1} = fieldsMatching(Keys, <<"f1">>, 2,   fun(V1,V2) -> V1 > V2 end),
-    {N1, NMatch3} = fieldsMatching(Keys, <<"f3">>, 4.0, fun(V1,V2) -> V1 == V2 end),
+    io:format("Keys = ~p Size = ~p~n", [Keys, length(Keys)]),
+
+    {N1, NMatch1} = fieldsMatching(Keys, <<"f1">>, 3,   fun(V1,V2) -> V1 > V2 end),
+    {N1, NMatch3} = fieldsMatching(Keys, <<"f3">>, 5.0, fun(V1,V2) -> V1 == V2 end),
+
+    io:format("N1 = ~p NMatch1 = ~p NMatch3 = ~p~n", [N1, NMatch1, NMatch3]),
 
     Res = (N1 == NExpected) and (NMatch1 == NExpected1) and (NMatch3 == NExpected3),
     ?assert(Res),
     Res.
-=======
-    PutFn  = fun putKeyNormalOps/1,
-    Keys = streamFoldTest(Filter, PutFn),
-    {N1, NMatch1} = fieldsMatching(Keys, <<"f1">>, 3,   fun(V1,V2) -> V1 > V2 end),
-    {N3, NMatch3} = fieldsMatching(Keys, <<"f3">>, 5.0, fun(V1,V2) -> V1 == V2 end),
-    ?assertEqual(7, N1),
-    ?assertEqual(7, NMatch1),
-    ?assertEqual(7, N3),
-    ?assertEqual(1, NMatch3),
-    pass.
->>>>>>> 05c3dddf
 
 %%------------------------------------------------------------
 %% Test all AND + OR ops
@@ -1162,47 +1138,44 @@
     ?assert(Res),
     Res.
 
-%%-----------------------------------------------------------------------
-%% Test reading any data: comparison should succeed!
-%%-----------------------------------------------------------------------
-
-badAny_test() ->
-    io:format("badAny_test~n"),
-    F = <<"f5">>,
-    Val = em([1,2,3]),
-    CompVal = [1,2,3],
-<<<<<<< HEAD
-    PutFn  = fun sut:putKeyNormalOps/1,
-    Res = neqOps({F, {Val, CompVal}, any, PutFn, fun({N,_}) -> N == 9 end, []}),
-    ?assert(Res),
-    Res.
-=======
-    PutFn  = fun putKeyNormalOps/1,
-    ExpectedRowCount = 9,
-    EvalFn = fun({N,_}) -> ?assertEqual(ExpectedRowCount, N) end,
-    neqOps({F, {Val, CompVal}, any, PutFn, EvalFn}).
->>>>>>> 05c3dddf
-
 %%------------------------------------------------------------
 %% All abnormal ops tests
 %%------------------------------------------------------------
 
 abnormalOpsTests() ->
-    badInt_test() and badBinary_test() and badFloat_test() and badBool_test() and badTimestamp_test() and badAny_test().
+    badInt_test() and badBinary_test() and badFloat_test() and badBool_test() and badTimestamp_test().
 
 %%=======================================================================
 %% Test filter on IS NULL and IS NOT NULL
 %%=======================================================================
+
 isNullFieldOfTypeTestFactory(IsNull, Field) ->
+    isNullFieldOfTypeTestFactory(IsNull, Field, msgpack),
+    isNullFieldOfTypeTestFactory(IsNull, Field, erlang).
+
+isNullFieldOfTypeTestFactory(IsNull, Field, Enc) ->
     %% if curious why varchar, see comment on isNullOpsFactory
     Type = varchar,
     Val = [],
     CompVal = [],
-    PutFn = fun putKeyNormalOps/1,
+
+    PutFn = getPutFn(Enc),
+
+    Keys = getKeyNormalOps(),
+    {NTotal, NNull} = fieldsMatching(Keys, Field, [], 
+				     fun(V1,[]) -> 
+					     case V1 of
+						 [] -> true;
+						 _ -> false
+					     end
+				     end),
+    
+    NNotNull = NTotal - NNull,
     ExpectedRowCount = case IsNull of
-        true -> 2;
-        _ -> 10
+        true -> NNull;
+        _ -> NNotNull
     end,
+
     EvalFn = fun({N,_}) -> ?assertEqual(ExpectedRowCount, N) end,
     IsNullOpsFn = case IsNull of
         true -> fun isNullOps/1;
@@ -1383,7 +1356,14 @@
         Keys = lists:reverse(Acc)
     catch
         error:Error ->
-            io:format("Caught an error: closing db~n"),
+
+	    %% This is used for deliberate failure testing, and
+	    %% the 'correct' behavior is indicated by return of an
+	    %% empty list [].  We fail quietly, so that we don't
+	    %% print alarming messages during unit testing
+	    %%
+	    %%io:format(user, "Caught an error: closing db~n", []),
+
             ok = eleveldb:close(Ref),
             error(Error)
     end.
