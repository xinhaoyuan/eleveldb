-module(sut).

-compile(export_all).

-include_lib("eunit/include/eunit.hrl").

%%=======================================================================
%% This is all stuff we need to mock up msgpack-encoding of riak objects
%%=======================================================================

-define(V1_VERS, 1).
-define(MAGIC, 53).
-define(EMPTY_VTAG_BIN, <<"e">>).
-define(MD_VTAG,     <<"X-Riak-VTag">>).
-define(MD_LASTMOD,  <<"X-Riak-Last-Modified">>).
-define(MD_DELETED,  <<"X-Riak-Deleted">>).
-define(MD_CTYPE,    <<"content-type">>).
-define(MAX_KEY_SIZE, 65536).
-define(DAYS_FROM_GREGORIAN_BASE_TO_EPOCH, (1970*365+478)).
-define(SECONDS_FROM_GREGORIAN_BASE_TO_EPOCH,
        (?DAYS_FROM_GREGORIAN_BASE_TO_EPOCH * 24*60*60)
       ).

-export_type([vclock/0, timestamp/0, vclock_node/0, dot/0, pure_dot/0]).
-export_type([riak_object/0, bucket/0, key/0, value/0, binary_version/0]).

-type vclock() :: [dot()].
-type dot() :: {vclock_node(), {counter(), timestamp()}}.
-type pure_dot() :: {vclock_node(), counter()}.

% Nodes can have any term() as a name, but they must differ from each other.

-type   vclock_node() :: term().
-type   counter() :: integer().
-type   timestamp() :: integer().

% @doc Create a brand new vclock.
-spec fresh() -> vclock().
fresh() ->
    [].

-spec fresh(vclock_node(), counter()) -> vclock().
fresh(Node, Count) ->
    [{Node, {Count, timestamp()}}].

% @doc Return a timestamp for a vector clock
-spec timestamp() -> timestamp().
timestamp() ->
    %% Same as calendar:datetime_to_gregorian_seconds(erlang:universaltime()),
    %% but significantly faster.
    {MegaSeconds, Seconds, _} = os:timestamp(),
        ?SECONDS_FROM_GREGORIAN_BASE_TO_EPOCH + MegaSeconds*1000000 + Seconds.

-type key() :: binary().
-type bucket() :: binary() | {binary(), binary()}.
-type value() :: term().

-record(r_content, {
          metadata :: dict() | list(),
          value :: term()
         }).

-record(r_object, {
          bucket :: bucket(),
          key :: key(),
          contents :: [#r_content{}],
          vclock = fresh() :: vclock(),
          updatemetadata=dict:store(clean, true, dict:new()) :: dict(),
          updatevalue :: term()
         }).

-opaque riak_object() :: #r_object{}.

%% @doc Constructor for new riak objects.
-spec new(Bucket::bucket(), Key::key(), Value::value()) -> riak_object().
new({T, B}, K, V) when is_binary(T), is_binary(B), is_binary(K) ->
    new_int({T, B}, K, V, no_initial_metadata);
new(B, K, V) when is_binary(B), is_binary(K) ->
    new_int(B, K, V, no_initial_metadata).

%% @doc Constructor for new riak objects with an initial content-type.
-spec new(Bucket::bucket(), Key::key(), Value::value(),
          string() | dict() | no_initial_metadata) -> riak_object().
new({T, B}, K, V, C) when is_binary(T), is_binary(B), is_binary(K), is_list(C) ->
    new_int({T, B}, K, V, dict:from_list([{?MD_CTYPE, C}]));
new(B, K, V, C) when is_binary(B), is_binary(K), is_list(C) ->
    new_int(B, K, V, dict:from_list([{?MD_CTYPE, C}]));

%% @doc Constructor for new riak objects with an initial metadata dict.
%%
%% NOTE: Removed "is_tuple(MD)" guard to make Dialyzer happy.  The previous clause
%%       has a guard for string(), so this clause is OK without the guard.
new({T, B}, K, V, MD) when is_binary(T), is_binary(B), is_binary(K) ->
    new_int({T, B}, K, V, MD);
new(B, K, V, MD) when is_binary(B), is_binary(K) ->
    new_int(B, K, V, MD).

%% internal version after all validation has been done
new_int(B, K, V, MD) ->
    case size(K) > ?MAX_KEY_SIZE of
        true ->
            throw({error,key_too_large});
        false ->
            case MD of
                no_initial_metadata ->
                    Contents = [#r_content{metadata=dict:new(), value=V}],
                    #r_object{bucket=B,key=K,
                              contents=Contents,vclock=fresh()};
                _ ->
                    Contents = [#r_content{metadata=MD, value=V}],
                    #r_object{bucket=B,key=K,updatemetadata=MD,
                              contents=Contents,vclock=fresh()}
            end
    end.

is_robject(#r_object{}) ->
    true;
is_robject(_) ->
    false.

-spec get_contents(riak_object()) -> [{dict(), term()}].
get_contents(#r_object{contents=Contents}) ->
    [{Content#r_content.metadata, Content#r_content.value} ||
        Content <- Contents].

-spec bucket(riak_object()) -> bucket().
bucket(Obj1) ->
    Obj1#r_object.bucket.

-spec contents(riak_object()) -> term().
contents(Obj1) ->
    Obj1#r_object.contents#r_content.value.


-type binary_version() :: v0 | v1.
-type encoding() :: erlang | msgpack.


-spec to_binary(binary_version(), riak_object()) -> binary().
-spec to_binary(binary_version(), riak_object(), encoding()) -> binary().

to_binary(Vers, Robj) ->
    to_binary(Vers, Robj, erlang).
to_binary(v0, RObj, _) ->
    term_to_binary(RObj);
to_binary(v1, #r_object{contents=Contents, vclock=VClock}, Enc) ->
    new_v1(VClock, Contents, Enc).

new_v1(Vclock, Siblings, Enc) ->
    VclockBin = term_to_binary(Vclock),
    VclockLen = byte_size(VclockBin),
    SibCount = length(Siblings),
    SibsBin = bin_contents(Siblings, Enc),
    <<?MAGIC:8/integer, ?V1_VERS:8/integer, VclockLen:32/integer, VclockBin/binary, SibCount:32/integer, SibsBin/binary>>.

bin_content(#r_content{metadata=Meta, value=Val}, Enc) ->
    ValBin = encode(Val, Enc),
    ValLen = byte_size(ValBin),
    MetaBin = meta_bin(Meta),
    MetaLen = byte_size(MetaBin),
    <<ValLen:32/integer, ValBin:ValLen/binary, MetaLen:32/integer, MetaBin:MetaLen/binary>>.

bin_contents(Contents, Enc) ->
    F = fun(Content, Acc) ->
                <<Acc/binary, (bin_content(Content, Enc))/binary>>
        end,
    lists:foldl(F, <<>>, Contents).

meta_bin(MD) ->
    {{VTagVal, Deleted, LastModVal}, RestBin} = dict:fold(fun fold_meta_to_bin/3,
                                                          {{undefined, <<0>>, undefined}, <<>>},
                                                          MD),
    VTagBin = case VTagVal of
                  undefined ->  ?EMPTY_VTAG_BIN;
                  _ -> list_to_binary(VTagVal)
              end,
    VTagLen = byte_size(VTagBin),
    LastModBin = case LastModVal of
                     undefined -> <<0:32/integer, 0:32/integer, 0:32/integer>>;
                     {Mega,Secs,Micro} -> <<Mega:32/integer, Secs:32/integer, Micro:32/integer>>
                 end,
    <<LastModBin/binary, VTagLen:8/integer, VTagBin:VTagLen/binary,
      Deleted:1/binary-unit:8, RestBin/binary>>.

fold_meta_to_bin(?MD_VTAG, Value, {{_Vt,Del,Lm},RestBin}) ->
    {{Value, Del, Lm}, RestBin};
fold_meta_to_bin(?MD_LASTMOD, Value, {{Vt,Del,_Lm},RestBin}) ->
     {{Vt, Del, Value}, RestBin};
fold_meta_to_bin(?MD_DELETED, true, {{Vt,_Del,Lm},RestBin})->
     {{Vt, <<1>>, Lm}, RestBin};
fold_meta_to_bin(?MD_DELETED, "true", Acc) ->
    fold_meta_to_bin(?MD_DELETED, true, Acc);
fold_meta_to_bin(?MD_DELETED, _, {{Vt,_Del,Lm},RestBin}) ->
    {{Vt, <<0>>, Lm}, RestBin};
fold_meta_to_bin(Key, Value, {{_Vt,_Del,_Lm}=Elems,RestBin}) ->
    ValueBin = encode_maybe_binary(Value),
    ValueLen = byte_size(ValueBin),
    KeyBin = encode_maybe_binary(Key),
    KeyLen = byte_size(KeyBin),
    MetaBin = <<KeyLen:32/integer, KeyBin/binary, ValueLen:32/integer, ValueBin/binary>>,
    {Elems, <<RestBin/binary, MetaBin/binary>>}.

encode(Bin, Enc) when Enc == erlang ->
    encode_maybe_binary(Bin);
encode(Bin, Enc) when Enc == msgpack ->
    encode_msgpack(Bin).

encode_msgpack(Bin) ->
    MsgBin = msgpack:pack(Bin, [{format, jsx}]),
    MsgBin.

em(Bin) ->
    MsgBin = msgpack:pack(Bin, [{format, jsx}]),
    MsgBin.

encode_maybe_binary(Bin) when is_binary(Bin) ->
    <<1, Bin/binary>>;
encode_maybe_binary(Bin) ->    
    <<0, (term_to_binary(Bin))/binary>>.


%% @doc return the binary version the riak object binary is encoded in
-spec binary_version(binary()) -> binary_version().
binary_version(<<131,_/binary>>) -> v0;
binary_version(<<?MAGIC:8/integer, 1:8/integer, _/binary>>) -> v1.

%% @doc Convert binary object to riak object
-spec from_binary(bucket(),key(),binary()) ->
    riak_object() | {error, 'bad_object_format'}.
from_binary(B,K,Obj) ->
    from_binary(B,K,Obj,erlang).

-spec from_binary(bucket(),key(),binary(), encoding()) ->
    riak_object() | {error, 'bad_object_format'}.
from_binary(_B,_K,<<131, _Rest/binary>>=ObjTerm, _) ->
    binary_to_term(ObjTerm);
from_binary(B,K,<<?MAGIC:8/integer, 1:8/integer, Rest/binary>>=_ObjBin, Enc) ->
    %% Version 1 of binary riak object
    case Rest of
        <<VclockLen:32/integer, VclockBin:VclockLen/binary, SibCount:32/integer, SibsBin/binary>> ->
            Vclock = binary_to_term(VclockBin),
            Contents = sibs_of_binary(SibCount, SibsBin, Enc),
            #r_object{bucket=B,key=K,contents=Contents,vclock=Vclock};
        _Other ->
            {error, bad_object_format}
    end;
from_binary(_B, _K, Obj = #r_object{}, _) ->
    Obj.

sibs_of_binary(Count,SibsBin, Enc) ->
    sibs_of_binary(Count, SibsBin, [], Enc).

sibs_of_binary(0, <<>>, Result, _) -> lists:reverse(Result);
sibs_of_binary(0, _NotEmpty, _Result, _) ->
    {error, corrupt_contents};
sibs_of_binary(Count, SibsBin, Result, Enc) ->
    {Sib, SibsRest} = sib_of_binary(SibsBin, Enc),
    sibs_of_binary(Count-1, SibsRest, [Sib | Result], Enc).

sib_of_binary(<<ValLen:32/integer, ValBin:ValLen/binary, MetaLen:32/integer, MetaBin:MetaLen/binary, Rest/binary>>, Enc) ->
    <<LMMega:32/integer, LMSecs:32/integer, LMMicro:32/integer, VTagLen:8/integer, VTag:VTagLen/binary, Deleted:1/binary-unit:8, MetaRestBin/binary>> = MetaBin,

    MDList0 = deleted_meta(Deleted, []),
    MDList1 = last_mod_meta({LMMega, LMSecs, LMMicro}, MDList0),
    MDList2 = vtag_meta(VTag, MDList1),
    MDList = meta_of_binary(MetaRestBin, MDList2),
    MD = dict:from_list(MDList),
    {#r_content{metadata=MD, value=decode(ValBin, Enc)}, Rest}.

deleted_meta(<<1>>, MDList) ->
    [{?MD_DELETED, "true"} | MDList];
deleted_meta(_, MDList) ->
    MDList.

last_mod_meta({0, 0, 0}, MDList) ->
    MDList;
last_mod_meta(LM, MDList) ->
    [{?MD_LASTMOD, LM} | MDList].

vtag_meta(?EMPTY_VTAG_BIN, MDList) ->
    MDList;
vtag_meta(VTag, MDList) ->
    [{?MD_VTAG, binary_to_list(VTag)} | MDList].

meta_of_binary(<<>>, Acc) ->
    Acc;
meta_of_binary(<<KeyLen:32/integer, KeyBin:KeyLen/binary, ValueLen:32/integer, ValueBin:ValueLen/binary, Rest/binary>>, ResultList) ->
    Key = decode_maybe_binary(KeyBin),
    Value = decode_maybe_binary(ValueBin),
    meta_of_binary(Rest, [{Key, Value} | ResultList]).

decode(ValBin, Enc) when Enc == erlang ->
    decode_maybe_binary(ValBin);
decode(ValBin, Enc) when Enc == msgpack ->
    decode_msgpack(ValBin).

decode_msgpack(ValBin) ->
    {ok, Unpacked} = msgpack:unpack(ValBin, [{format, jsx}]),
    Unpacked.

decode_maybe_binary(<<1, Bin/binary>>) ->
    Bin;
decode_maybe_binary(<<0, Bin/binary>>) ->
    binary_to_term(Bin).

%%=======================================================================
%% Generic utilities we need to run tests
%%=======================================================================

open() ->
    {ok, Ref} = eleveldb:open("ltest", [{create_if_missing, true}]),
    Ref.

open(Table) ->
    {ok, Ref} = eleveldb:open(Table, [{create_if_missing, true}]),
    Ref.

close(Ref) ->
    eleveldb:close(Ref).

clearDb() ->
    os:cmd("rm -rf ltest").

myformat(T) ->
    io:format("\r"),
    io:format(T),
    io:nl().

myformat(T,Val) ->
    io:format("\r"),
    io:format(T,[Val]),
    io:nl().

myformat(T,Val1, Val2) ->
    io:format("\r"),
    io:format(T,[Val1, Val2]),
    io:nl().

%%=======================================================================
%% Utilities needed for streaming fold tests
%%=======================================================================

%%------------------------------------------------------------
%% Recursive function to putkeys in the database
%%------------------------------------------------------------

putKeysObj(N) -> 
    clearDb(),
    putKeysObj(open(), N).
putKeysObj(Ref,N) -> 
    putKeysObj(Ref,N,1).
putKeysObj(Ref,N,Acc) when Acc =< N -> 
    ValList = [{<<"f1">>, Acc},  {<<"f2">>, <<"test2">>}, {<<"f3">>, 3}, {<<"f4">>, [1,2,3]}, {<<"f5">>, false}],
    addKey(Ref, ValList, Acc, N);
putKeysObj(Ref,N,Acc) when Acc > N ->
    close(Ref).

%%------------------------------------------------------------
%% Iterative function add a key to the backend
%%------------------------------------------------------------

addKey(Ref, ValList, Acc, N) ->
    Ndig = trunc(math:log10(N)) + 1,
    Key  = list_to_binary("key" ++ string:right(integer_to_list(Acc), Ndig, $0)),
    Obj  = new(<<"bucket">>, Key, ValList),
    Val  = to_binary(v1, Obj, msgpack),
    ok   = eleveldb:put(Ref, Key, Val, []),
    putKeysObj(Ref,N,Acc+1).

%%------------------------------------------------------------
%% Explicit function to add a key to the backend
%%------------------------------------------------------------

addKey(Ref, KeyNum, ValList) ->
    Key = list_to_binary("key"++integer_to_list(KeyNum)),
    Obj = new(<<"bucket">>, Key, ValList),
    Val = to_binary(v1, Obj, msgpack),
    ok = eleveldb:put(Ref, Key, Val, []).

%%------------------------------------------------------------
%% Get the value (contents) of a msgpack-encoded riak object
%%------------------------------------------------------------

getKeyVal(K,V) ->
    Obj = from_binary(<<"bucket">>, K, V, msgpack),
    [{_,Contents}] = get_contents(Obj),
    Contents.

getKeyVal(B,K,V) ->
    Obj = from_binary(B, K, V, msgpack),
    [{_,Contents}] = get_contents(Obj),
    Contents.

%%------------------------------------------------------------
%% Fold over keys using streaming folds
%%------------------------------------------------------------

streamFoldTest(Filter, PutKeyFun) ->
    clearDb(),
    Opts=[{fold_method, streaming},
	  {range_filter, Filter},
	  {encoding, msgpack}],
    Ref = open(),

    PutKeyFun(Ref),

% Build a list of returned keys

    FF = fun({K,V}, Acc) -> 
		 [getKeyVal(K,V) | Acc]
	 end,

    Acc = eleveldb:fold(Ref, FF, [], Opts),
    ok = eleveldb:close(Ref),
    lists:reverse(Acc).

get_field(Field, List) ->
    lists:keyfind(Field, 1, List).

match([], _, _, _) ->
    0;
match(List, Field, CompVal, CompFun) ->
%    io:format("~p~n", [lists:flatten(List)]),
    {_,Val} = get_field(Field, List),
    Match = match(Val,CompVal,CompFun),
%    io:format("Checking ~p again ~p match = ~p ~n", [Val, CompVal, Match]),
    Match.

match(V1,{CompVal},CompFun) ->
    match(V1, CompVal, CompFun);
match(V1,{_FilterVal, CompVal},CompFun) ->
    match(V1, CompVal, CompFun);
match(V1,V2,CompFun) ->
    case CompFun(V1,V2) of
	true -> 1;
	_ -> 0
    end.

fieldsMatching(Vals, Field, CompVal, CompFun) ->
%    io:format("Got Vals = ~p~n", [lists:flatten(Vals)]),
    lists:foldl(fun(Val, {N, Nmatch}) -> 
			{N + 1, Nmatch + match(Val, Field, CompVal, CompFun)} end, {0,0}, Vals).

%%=======================================================================
%% Actual tests begin here
%%=======================================================================

%%=======================================================================
%% Test that we can pack and unpack erlang/msgpack-encoded objects
%%=======================================================================

packObj_test() ->
    io:format("packObj_test~n"),
    Obj = new(<<"bucket">>, <<"key">>, [{<<"field1">>, 1}, {<<"field2">>, 2.123}]),
    PackedErl = to_binary(v1, Obj, erlang),
    PackedMsg = to_binary(v1, Obj, msgpack),
    ObjErl = from_binary(<<"bucket">>, <<"key">>, PackedErl, erlang),
    ObjMsg = from_binary(<<"bucket">>, <<"key">>, PackedMsg, msgpack),
    Res = (ObjErl == Obj) and (ObjMsg == Obj),
    ?assert(Res),
    Res.

%%=======================================================================
%% Operations tests
%%=======================================================================

%%-----------------------------------------------------------------------
%% Utilities needed for operations tests
%%-----------------------------------------------------------------------

putKeyNormalOps(Ref) ->
    addKey(Ref, 1, [{<<"f1">>, 1}, {<<"f2">>, <<"test1">>}, {<<"f3">>, 1.0}, {<<"f4">>, false}, {<<"f5">>, [1,2,3]}, {<<"f6">>, 1000}]),
    addKey(Ref, 2, [{<<"f1">>, 2}, {<<"f2">>, <<"test2">>}, {<<"f3">>, 2.0}, {<<"f4">>, true},  {<<"f5">>, [2,3,4]}, {<<"f6">>, 2000}]),
    addKey(Ref, 3, [{<<"f1">>, 3}, {<<"f2">>, <<"test3">>}, {<<"f3">>, 3.0}, {<<"f4">>, false}, {<<"f5">>, [3,4,5]}, {<<"f6">>, 3000}]),
    addKey(Ref, 4, [{<<"f1">>, 4}, {<<"f2">>, <<"test4">>}, {<<"f3">>, 4.0}, {<<"f4">>, true},  {<<"f5">>, [4,5,6]}, {<<"f6">>, 4000}]).

defaultEvalFn({N,Nmatch}) ->
    (N > 0) and (N == Nmatch).

filterVal({FilterVal}) ->
    FilterVal;
filterVal({FilterVal, _CompVal}) ->
    FilterVal.

eqOps({Field, Val, Type, PutFn, EvalFn}) ->
    Filter = {'=', {field, Field, Type}, {const, filterVal(Val)}},
    Keys = streamFoldTest(Filter, PutFn),
    EvalFn(fieldsMatching(Keys, Field, Val, fun(V1,V2) -> V1 == V2 end)).
    
eqEqOps({Field, Val, Type, PutFn, EvalFn}) ->
    Filter = {'==', {field, Field, Type}, {const, filterVal(Val)}},
    Keys = streamFoldTest(Filter, PutFn),
    EvalFn(fieldsMatching(Keys, Field, Val, fun(V1,V2) -> V1 == V2 end)).

neqOps({Field, Val, Type, PutFn, EvalFn}) ->
    Filter = {'!=', {field, Field, Type}, {const, filterVal(Val)}},
    Keys = streamFoldTest(Filter, PutFn),
    EvalFn(fieldsMatching(Keys, Field, Val, fun(V1,V2) -> V1 /= V2 end)).

gtOps({Field, Val, Type, PutFn, EvalFn}) ->
    Filter = {'>', {field, Field, Type}, {const, filterVal(Val)}},
    Keys = streamFoldTest(Filter, PutFn),
    EvalFn(fieldsMatching(Keys, Field, Val, fun(V1,V2) -> V1 > V2 end)).

gteOps({Field, Val, Type, PutFn, EvalFn}) ->
    Filter = {'>=', {field, Field, Type}, {const, filterVal(Val)}},
    Keys = streamFoldTest(Filter, PutFn),
    EvalFn(fieldsMatching(Keys, Field, Val, fun(V1,V2) -> V1 >= V2 end)).

ltOps({Field, Val, Type, PutFn, EvalFn}) ->
    Filter = {'<', {field, Field, Type}, {const, filterVal(Val)}},
    Keys = streamFoldTest(Filter, PutFn),
    EvalFn(fieldsMatching(Keys, Field, Val, fun(V1,V2) -> V1 < V2 end)).

lteOps({Field, Val, Type, PutFn, EvalFn}) ->
    Filter = {'=<', {field, Field, Type}, {const, filterVal(Val)}},
    Keys = streamFoldTest(Filter, PutFn),
    EvalFn(fieldsMatching(Keys, Field, Val, fun(V1,V2) -> V1 =< V2 end)).

allOps(Args) ->
    eqOps(Args) and eqEqOps(Args) and neqOps(Args) and 
	gtOps(Args) and gteOps(Args) and
	ltOps(Args) and lteOps(Args).

eqOpsOnly(Args) ->
    eqOps(Args) and eqEqOps(Args) and neqOps(Args).

allCompOps(Args) ->
    gtOps(Args) and gteOps(Args) and
	ltOps(Args) and lteOps(Args).

anyCompOps(Args) ->
    gtOps(Args) or gteOps(Args) or
	ltOps(Args) or lteOps(Args).

%%------------------------------------------------------------
%% Test timestamp operations
%%------------------------------------------------------------

timestampOps_test() ->
    io:format("timestampOps_test~n"),
    F = <<"f6">>,
    Val = 2000,
    PutFn = fun putKeyNormalOps/1,
    EvalFn = fun defaultEvalFn/1,
    Res = allOps({F, {Val}, timestamp, PutFn, EvalFn}),
    ?assert(Res),
    Res.

%%------------------------------------------------------------
%% Test integer operations
%%------------------------------------------------------------

intOps_test() ->
    io:format("intOps_test~n"),
    F = <<"f1">>,
    Val = 3,
    PutFn = fun putKeyNormalOps/1,
    EvalFn = fun defaultEvalFn/1,
    Res = allOps({F, {Val}, integer, PutFn, EvalFn}),
    ?assert(Res),
    Res.

%%------------------------------------------------------------
%% Test binary operations
%%------------------------------------------------------------

binaryOps_test() ->
    io:format("binaryOps_test~n"),
    F = <<"f2">>,
    Val = <<"test3">>,
    PutFn = fun putKeyNormalOps/1,
    EvalFn = fun defaultEvalFn/1,
    Res = eqOpsOnly({F, {Val}, binary, PutFn, EvalFn}) and (anyCompOps({F, {Val}, binary, PutFn, EvalFn}) == false),
    ?assert(Res),
    Res.

%%------------------------------------------------------------
%% Test float operations
%%------------------------------------------------------------

floatOps_test() ->
    io:format("floatOps_test~n"),
    F = <<"f3">>,
    Val = 3.0,
    PutFn = fun putKeyNormalOps/1,
    EvalFn = fun defaultEvalFn/1,
    Res = allOps({F, {Val}, float, PutFn, EvalFn}),
    ?assert(Res),
    Res.

%%------------------------------------------------------------
%% Test boolean operations
%%------------------------------------------------------------

boolOps_test() ->
    io:format("boolOps_test~n"),
    F = <<"f4">>,
    Val = true,
    PutFn = fun putKeyNormalOps/1,
    EvalFn = fun defaultEvalFn/1,
    Res = eqOpsOnly({F, {Val}, boolean, PutFn, EvalFn}) and (anyCompOps({F, {Val}, boolean, PutFn, EvalFn}) == false),
    ?assert(Res),
    Res.

%%------------------------------------------------------------
%% Test any operations
%%------------------------------------------------------------

anyOps_test() ->
    io:format("anyOps_test~n"),
    F = <<"f5">>,
    Val = sut:em([1,2,3]),
    CompVal = [1,2,3],
    PutFn  = fun sut:putKeyNormalOps/1,
    EvalFn = fun sut:defaultEvalFn/1,
    Res = eqOpsOnly({F, {Val, CompVal}, any, PutFn, EvalFn}) and (anyCompOps({F, {Val, CompVal}, any, PutFn, EvalFn}) == false),
    ?assert(Res),
    Res.

%%------------------------------------------------------------
%% All normal operations tests
%%------------------------------------------------------------

normalOpsTests() ->
    intOps_test() and binaryOps_test() and boolOps_test() and floatOps_test() and anyOps_test() and timestampOps_test().

%%=======================================================================
%% Test AND + OR comparators
%%=======================================================================

%%------------------------------------------------------------
%% Test AND operations
%%------------------------------------------------------------

andOps_test() ->
    io:format("andOps_test~n"),
    Cond1 = {'>', {field, <<"f1">>, integer}, {const, 2}},
    Cond2 = {'=', {field, <<"f3">>, float},   {const, 4.0}},
    Filter = {'and_', Cond1, Cond2},
    PutFn  = fun sut:putKeyNormalOps/1,
    Keys = streamFoldTest(Filter, PutFn),
    {N1, NMatch1} = fieldsMatching(Keys, <<"f1">>, 2,   fun(V1,V2) -> V1 > V2 end),
    {N3, NMatch3} = fieldsMatching(Keys, <<"f3">>, 4.0, fun(V1,V2) -> V1 == V2 end),
    Res = (N1 == 1) and (NMatch1 == 1) and (N3 == 1) and (NMatch3 == 1),
    ?assert(Res),
    Res.

%%------------------------------------------------------------
%% Test OR filtering
%%------------------------------------------------------------

orOps_test() ->
    io:format("orOps_test~n"),
    Cond1 = {'>', {field, <<"f1">>, integer}, {const, 2}},
    Cond2 = {'=', {field, <<"f3">>, float},   {const, 4.0}},
    Filter = {'or_', Cond1, Cond2},
    PutFn  = fun sut:putKeyNormalOps/1,
    Keys = streamFoldTest(Filter, PutFn),
    {N1, NMatch1} = fieldsMatching(Keys, <<"f1">>, 2,   fun(V1,V2) -> V1 > V2 end),
    {N3, NMatch3} = fieldsMatching(Keys, <<"f3">>, 4.0, fun(V1,V2) -> V1 == V2 end),
    Res = (N1 == 2) and (NMatch1 == 2) and (N3 == 2) and (NMatch3 == 1),
    ?assert(Res),
    Res.

%%------------------------------------------------------------
%% Test all AND + OR ops
%%------------------------------------------------------------

andOrOpsTests() ->
    andOps_test() and orOps_test().

%%=======================================================================
%% Abnormal operations testing
%%=======================================================================

%%-----------------------------------------------------------------------
%% Utilities needed for abnormal ops
%%-----------------------------------------------------------------------

putKeyAbnormalOps(Ref) ->
    addKey(Ref, 1, [{<<"f1">>,   1}, {<<"f2">>, <<"test1">>}, {<<"f3">>,   1.0}, {<<"f4">>,  false}, {<<"f5">>, em([1,2,3])}, {<<"f6">>,  1000}]),
    addKey(Ref, 2, [{<<"f1">>, 2.1}, {<<"f2">>, <<"test2">>}, {<<"f3">>,   2.0}, {<<"f4">>,   true}, {<<"f5">>, em([2,3,4])}, {<<"f6">>, -2000}]),
    addKey(Ref, 3, [{<<"f1">>,   3}, {<<"f2">>,           3}, {<<"f3">>, "3.0"}, {<<"f4">>,  false}, {<<"f5">>, em([3,4,5])}, {<<"f6">>,  3000}]),
    addKey(Ref, 4, [{<<"f1">>,   4}, {<<"f2">>, <<"test4">>}, {<<"f3">>,   4.0}, {<<"f4">>, "true"}, {<<"f5">>,           4}, {<<"f6">>,  4000}]).

abnormalEvalFn({N,_Nmatch}) ->
    (N == 0).

%%-----------------------------------------------------------------------
%% Test reading data that are not all integers as integers
%%-----------------------------------------------------------------------

badInt_test() ->
    io:format("badInt_test~n"),
    F = <<"f1">>,
    Val = 0,
    PutFn = fun putKeyAbnormalOps/1,
    EvalFn = fun abnormalEvalFn/1,
    Res = gtOps({F, {Val}, integer, PutFn, EvalFn}),
    ?assert(Res),
    Res.

%%-----------------------------------------------------------------------
%% Test reading data that are not all timestamps as timestamps
%%-----------------------------------------------------------------------

badTimestamp_test() ->
    io:format("badTimestamp_test~n"),
    F = <<"f6">>,
    Val = 2000,
    PutFn = fun putKeyAbnormalOps/1,
    EvalFn = fun abnormalEvalFn/1,
    Res = gtOps({F, {Val}, timestamp, PutFn, EvalFn}),
    ?assert(Res),
    Res.

%%-----------------------------------------------------------------------
%% Test reading data that are not all binarys as binarys
%%-----------------------------------------------------------------------

badBinary_test() ->
    io:format("badBinary_test~n"),
    F = <<"f2">>,
    Val = <<"test">>,
    PutFn = fun putKeyAbnormalOps/1,
    Res = neqOps({F, {Val}, binary, PutFn, fun({N,_}) -> N == 4 end}),
    ?assert(Res),
    Res.

%%-----------------------------------------------------------------------
%% Test reading data that are not all floats as floats
%%-----------------------------------------------------------------------

badFloat_test() ->
    io:format("badFloat_test~n"),
    F = <<"f3">>,
    Val = 0.0,
    PutFn = fun putKeyAbnormalOps/1,
    EvalFn = fun abnormalEvalFn/1,
    Res = gtOps({F, {Val}, float, PutFn, EvalFn}),
    ?assert(Res),
    Res.

%%-----------------------------------------------------------------------
%% Test reading data that are not all booleans as booleans
%%-----------------------------------------------------------------------

badBool_test() ->
    io:format("badBool_test~n"),
    F = <<"f4">>,
    Val = false,
    PutFn = fun putKeyAbnormalOps/1,
    EvalFn = fun abnormalEvalFn/1,
    Res = eqOps({F, {Val}, boolean, PutFn, EvalFn}),
    ?assert(Res),
    Res.

%%-----------------------------------------------------------------------
%% Test reading any data: comparison should succeed!
%%-----------------------------------------------------------------------

badAny_test() ->
    io:format("badAny_test~n"),
    F = <<"f5">>,
    Val = sut:em([1,2,3]),
    CompVal = [1,2,3],
    PutFn  = fun sut:putKeyNormalOps/1,
    Res = neqOps({F, {Val, CompVal}, any, PutFn, fun({N,_}) -> N == 3 end}),
    ?assert(Res),
    Res.

%%------------------------------------------------------------
%% All abnormal ops tests
%%------------------------------------------------------------

abnormalOpsTests() ->
    badInt_test() and badBinary_test() and badFloat_test() and badBool_test() and badTimestamp_test() and badAny_test().

%%=======================================================================
%% Test various exceptional conditions
%%=======================================================================

%%-----------------------------------------------------------------------
%% Utilities needed for exceptional testing
%%-----------------------------------------------------------------------

putKeyMissingOps(Ref) ->
    addKey(Ref, 1, [{<<"f1">>, 1}, {<<"f2">>, "test1"}, {<<"f3">>, 1.0}, {<<"f4">>, false}, {<<"f5">>, [1,2,3]}, {<<"f6">>, 1000}]),
    addKey(Ref, 2, [{<<"f2">>, "test2"}, {<<"f3">>, 2.0}, {<<"f4">>, true},  {<<"f5">>, [2,3,4]}, {<<"f6">>, 2000}]),
    addKey(Ref, 3, [{<<"f1">>, 3}, {<<"f2">>, "test3"}, {<<"f3">>, 3.0}, {<<"f4">>, false}, {<<"f5">>, [3,4,5]}, {<<"f6">>, 3000}]),
    addKey(Ref, 4, [{<<"f1">>, 4}, {<<"f2">>, "test4"}, {<<"f3">>, 4.0}, {<<"f4">>, true},  {<<"f5">>, [4,5,6]}, {<<"f6">>, 4000}]).

<<<<<<< HEAD
putKeyFirstMissingOps(Ref) ->
    addKey(Ref, 1, [{<<"f2">>, "test1"}, {<<"f3">>, 1.0}, {<<"f4">>, false}, {<<"f5">>, [1,2,3]}, {<<"f6">>, 1000}]),
    addKey(Ref, 2, [{<<"f1">>, 2}, {<<"f2">>, "test2"}, {<<"f3">>, 2.0}, {<<"f4">>, true},  {<<"f5">>, [2,3,4]}, {<<"f6">>, 2000}]),
    addKey(Ref, 3, [{<<"f1">>, 3}, {<<"f2">>, "test3"}, {<<"f3">>, 3.0}, {<<"f4">>, false}, {<<"f5">>, [3,4,5]}, {<<"f6">>, 3000}]),
    addKey(Ref, 4, [{<<"f1">>, 4}, {<<"f2">>, "test4"}, {<<"f3">>, 4.0}, {<<"f4">>, true},  {<<"f5">>, [4,5,6]}, {<<"f6">>, 4000}]).
=======
putKeyEmptyOps(Ref) ->
    addKey(Ref, 1, [{<<"f1">>, 1},  {<<"f2">>, "test1"}, {<<"f3">>, 1.0}, {<<"f4">>, false}, {<<"f5">>, [1,2,3]}, {<<"f6">>, 1000}]),
    addKey(Ref, 2, [{<<"f1">>, []}, {<<"f2">>, "test2"}, {<<"f3">>, 2.0}, {<<"f4">>, true},  {<<"f5">>, [2,3,4]}, {<<"f6">>, 2000}]),
    addKey(Ref, 3, [{<<"f1">>, 3},  {<<"f2">>, "test3"}, {<<"f3">>, 3.0}, {<<"f4">>, false}, {<<"f5">>, [3,4,5]}, {<<"f6">>, 3000}]),
    addKey(Ref, 4, [{<<"f1">>, 4},  {<<"f2">>, "test4"}, {<<"f3">>, 4.0}, {<<"f4">>, true},  {<<"f5">>, [4,5,6]}, {<<"f6">>, 4000}]).
>>>>>>> 88ab2b65

%%------------------------------------------------------------
%% Valid filter, but values are missing for referenced keys
%%------------------------------------------------------------

missingKey_test() ->
    io:format("missingKey_test~n"),
    F = <<"f1">>,
    Val = 0,
    PutFn = fun putKeyMissingOps/1,
    EvalFn = fun defaultEvalFn/1,
    Res = gtOps({F, {Val}, integer, PutFn, EvalFn}),
    ?assert(Res),
    Res.

emptyKey_test() ->
    io:format("emptyKey_test~n"),
    F = <<"f1">>,
    Val = 0,
    PutFn = fun putKeyEmptyOps/1,
    EvalFn = fun defaultEvalFn/1,
    Res = gtOps({F, {Val}, integer, PutFn, EvalFn}),
    ?assert(Res),
    Res.

%%------------------------------------------------------------
%% Filter references a key that doesn't exist -- should return no
%% records
%%------------------------------------------------------------

filterRefMissingKey_test() ->
    io:format("filterRefMissingKey_test~n"),
    F = <<"f0">>,
    Val = 0,
    PutFn = fun putKeyMissingOps/1,
    EvalFn = fun abnormalEvalFn/1,
    Res = gtOps({F, {Val}, integer, PutFn, EvalFn}),
    ?assert(Res),
    Res.

filterRefFirstMissingKey_test() ->
    io:format("filterRefFirstMissingKey_test~n"),
    F = <<"f1">>,
    Val = 0,
    PutFn = fun putKeyFirstMissingOps/1,
    EvalFn = fun abnormalEvalFn/1,
    Res = gtOps({F, {Val}, integer, PutFn, EvalFn}),
    ?assert(Res),
    Res.

%%------------------------------------------------------------
%% Filter specified the wrong type for a valid key
%%------------------------------------------------------------

filterRefWrongType_test() ->
    io:format("filterRefWrongType_test~n"),
    F = <<"f2">>,
    Val = 0,
    PutFn = fun putKeyMissingOps/1,
    EvalFn = fun abnormalEvalFn/1,
    Res = gtOps({F, {Val}, integer, PutFn, EvalFn}),
    ?assert(Res),
    Res.

%%------------------------------------------------------------
%% Filter specifies type that's not supported
%%------------------------------------------------------------

filterRefInvalidType_test() ->
    io:format("filterRefInvalidType_test~n"),
    F = <<"f2">>,
    Val = 0,
    PutFn = fun putKeyMissingOps/1,
    EvalFn = fun abnormalEvalFn/1,
    Res = gtOps({F, {Val}, map, PutFn, EvalFn}),
    ?assert(Res),
    Res.

%%------------------------------------------------------------
%% All exceptional tests
%%------------------------------------------------------------

exceptionalTests() ->
    missingKey_test() and emptyKey_test() and filterRefMissingKey_test() and 
	filterRefWrongType_test() and filterRefInvalidType_test().

%%=======================================================================
%% Test scanning
%%=======================================================================

%%-----------------------------------------------------------------------
%% Utilities needed for scanning tests
%%-----------------------------------------------------------------------

streamFoldTestOpts(Opts, FoldFun) ->
    Ref = open(),
    try
	Acc = eleveldb:fold(Ref, FoldFun, [], Opts),
	ok = eleveldb:close(Ref),
	Keys = lists:reverse(Acc)
    catch
	error:Error ->
	    io:format("Caught an error: closing db~n"),
	    ok = eleveldb:close(Ref),
	    error(Error)
    end.

%%------------------------------------------------------------
%% Make sure that we iterate over the right number of keys when
%% iterating over all keys
%%------------------------------------------------------------

scanAll_test() ->
    io:format("scanAll_test~n"),
    N = 100,
    putKeysObj(N),
    Opts=[{fold_method, streaming}],
    FoldFun = fun({K,V}, Acc) -> 
		      [getKeyVal(K,V) | Acc]
	      end,
    Keys = streamFoldTestOpts(Opts, FoldFun),
    Len = length(Keys),
    Res = (Len =:= N),
    ?assert(Res),
    Res.

%%------------------------------------------------------------
%% Make sure that we iterate over the right number of keys when
%% requesting start and end keys
%%------------------------------------------------------------

scanSome_test() ->
    io:format("scanSome_test~n"),
    N = 100,
    putKeysObj(N),
    Opts=[{fold_method, streaming},
	  {start_key, <<"key002">>},
	  {end_key,  <<"key099">>},
	  {end_inclusive,  true}],

    FoldFun = fun({K,_V}, Acc) -> 
		      [K | Acc]
	      end,

    Keys = streamFoldTestOpts(Opts, FoldFun),
    Len = length(Keys),
    Res = (Len =:= N-2),
    ?assert(Res),
    Res.

%%------------------------------------------------------------
%% Don't include the first key
%%------------------------------------------------------------

scanNoStart_test() ->
    io:format("scanNoStart_test~n"),
    N = 100,
    putKeysObj(N),
    Opts=[{fold_method, streaming},
	  {start_inclusive, false},
	  {start_key, <<"key001">>}],

    FoldFun = fun({K,_V}, Acc) -> 
		      [K | Acc]
	      end,

    Keys = streamFoldTestOpts(Opts, FoldFun),
    [Key1 | _Rest] = Keys,
    Len = length(Keys),
    Res = ((Len =:= N-1) and (Key1 =:= <<"key002">>)),
    ?assert(Res),
    Res.

scanNoStartTest() ->
    N = 100,
    putKeysObj(N),
    Opts=[{fold_method, streaming},
	  {start_inclusive, false},
	  {start_key, <<"key001">>}],

    FoldFun = fun({K,_V}, Acc) -> 
		      [K | Acc]
	      end,

    streamFoldTestOpts(Opts, FoldFun).

%%------------------------------------------------------------
%% Don't include the start or end key
%%------------------------------------------------------------

scanNoStartOrEnd_test() ->
    io:format("scanNoStartOrEnd_test~n"),
    N = 100,
    putKeysObj(N),
    Opts=[{fold_method, streaming},
	  {start_inclusive, false},
	  {end_inclusive, false},
	  {start_key, <<"key001">>},
	  {end_key,   <<"key100">>}],

    FoldFun = fun({K,_V}, Acc) -> 
		      [K | Acc]
	      end,

    Keys = streamFoldTestOpts(Opts, FoldFun),

    [KeyFirst | _Rest] = Keys,
    KeyLast = lists:last(Keys),
    
    Len = length(Keys),
    Res = ((Len =:= N-2) and (KeyFirst =:= <<"key002">>) and (KeyLast =:= <<"key099">>)),
    ?assert(Res),
    Res.

%%------------------------------------------------------------
%% All scanning tests
%%------------------------------------------------------------

scanTests() ->
    scanAll_test() and scanSome_test() and scanNoStart_test() and scanNoStartOrEnd_test().

%%=======================================================================
%% Encoding options tests
%%=======================================================================

%%------------------------------------------------------------
%% This test should throw an exception because no encoding option was
%% specified
%%------------------------------------------------------------

noEncodingOptions_test() ->
    io:format("noEncodingOptions_test~n"),
    try
	N = 100,
	putKeysObj(N),
	Filter = {'>', {field, <<"f1">>, integer}, {const, 1}},
	Opts=[{fold_method, streaming},
	      {range_filter, Filter}],
	
	FoldFun = fun({K,_V}, Acc) -> 
			  [K | Acc]
		  end,
	
	Keys = streamFoldTestOpts(Opts, FoldFun),
	Len = length(Keys),
	Res = (Len > 0),
	?assert(Res),
	Res
    of
	_ -> 
	    io:format("Function returned ok.  Shouldn't have!"),
	    ?assert(false),
	    false
    catch
	error:Error ->
	    io:format("Caught an error: ~p.  Ok.~n", [Error]),
	    ?assert(true),
	    true
    end.

%%------------------------------------------------------------
%% This test should throw an exception because an invalid encoding
%% option was specified
%%------------------------------------------------------------

badEncodingOptions_test() ->
    io:format("badEncodingOptions_test~n"),
    try
	N = 100,
	putKeysObj(N),
	Filter = {'>', {field, <<"f1">>, integer}, {const, 1}},
	Opts=[{fold_method, streaming},
	      {range_filter, Filter},
	      {encoding, unknown}],
	
	FoldFun = fun({K,_V}, Acc) -> 
			  [K | Acc]
		  end,
	
	Keys = streamFoldTestOpts(Opts, FoldFun),
	Len = length(Keys),
	Res = (Len > 0),
	?assert(Res),
	Res
    of
	_ -> 
	    io:format("Function returned ok.  Shouldn't have!"),
	    ?assert(false),
	    false
    catch
	error:Error ->
	    io:format("Caught an error: ~p.  Ok.~n", [Error]),
	    ?assert(true),
	    true
    end.

%%------------------------------------------------------------
%% All encoding options tests
%%------------------------------------------------------------

encodingOptionsTests() ->
    noEncodingOptions_test() and badEncodingOptions_test().

%%------------------------------------------------------------
%% All tests in this file
%%------------------------------------------------------------

allTests() ->
    packObj_test() and normalOpsTests() and abnormalOpsTests() and exceptionalTests() 
	and scanTests()and encodingOptionsTests().

%%=======================================================================
%% Test code to filter & decode TS keys from a leveldb table
%%=======================================================================

readKeysFromTable(Table) ->    

    Cond1 = {'=', {field, <<"user">>, binary},    {const, <<"user_1">>}},
    Cond2 = {'<', {field, <<"time">>, timestamp}, {const, 11000000}},
    Cond3 = {'>', {field, <<"time">>, timestamp}, {const,  9990000}},
    Filter = {'and_', Cond1, {'and_', Cond2, Cond3}},
    Opts=[{fold_method, streaming},
	  {range_filter, Filter},
	  {encoding, msgpack}],
    io:format("Filter = ~p~n", [lists:flatten([Filter])]),
    TableName = "/Users/eml/projects/riak/riak_end_to_end_timeseries/dev/dev1/data/leveldb/" ++ Table,
    io:format("Attemping to open ~ts~n", [TableName]),
    Ref = open(TableName),
    Bucket = {<<"GeoCheckin">>, <<"GeoCheckin">>},
    FoldFun = fun({_K,V}, _Acc) -> 
		      Contents = getKeyVal(Bucket, <<"key">>, V),
		      io:format("Val = ~p~n", [lists:flatten(Contents)])
	      end,

    eleveldb:fold(Ref, FoldFun, [], Opts),
    ok = eleveldb:close(Ref).

r() ->
    readKeysFromTable("1096126227998177188652763624537212264741949407232").<|MERGE_RESOLUTION|>--- conflicted
+++ resolved
@@ -791,19 +791,23 @@
     addKey(Ref, 3, [{<<"f1">>, 3}, {<<"f2">>, "test3"}, {<<"f3">>, 3.0}, {<<"f4">>, false}, {<<"f5">>, [3,4,5]}, {<<"f6">>, 3000}]),
     addKey(Ref, 4, [{<<"f1">>, 4}, {<<"f2">>, "test4"}, {<<"f3">>, 4.0}, {<<"f4">>, true},  {<<"f5">>, [4,5,6]}, {<<"f6">>, 4000}]).
 
-<<<<<<< HEAD
 putKeyFirstMissingOps(Ref) ->
     addKey(Ref, 1, [{<<"f2">>, "test1"}, {<<"f3">>, 1.0}, {<<"f4">>, false}, {<<"f5">>, [1,2,3]}, {<<"f6">>, 1000}]),
     addKey(Ref, 2, [{<<"f1">>, 2}, {<<"f2">>, "test2"}, {<<"f3">>, 2.0}, {<<"f4">>, true},  {<<"f5">>, [2,3,4]}, {<<"f6">>, 2000}]),
     addKey(Ref, 3, [{<<"f1">>, 3}, {<<"f2">>, "test3"}, {<<"f3">>, 3.0}, {<<"f4">>, false}, {<<"f5">>, [3,4,5]}, {<<"f6">>, 3000}]),
     addKey(Ref, 4, [{<<"f1">>, 4}, {<<"f2">>, "test4"}, {<<"f3">>, 4.0}, {<<"f4">>, true},  {<<"f5">>, [4,5,6]}, {<<"f6">>, 4000}]).
-=======
+
 putKeyEmptyOps(Ref) ->
     addKey(Ref, 1, [{<<"f1">>, 1},  {<<"f2">>, "test1"}, {<<"f3">>, 1.0}, {<<"f4">>, false}, {<<"f5">>, [1,2,3]}, {<<"f6">>, 1000}]),
     addKey(Ref, 2, [{<<"f1">>, []}, {<<"f2">>, "test2"}, {<<"f3">>, 2.0}, {<<"f4">>, true},  {<<"f5">>, [2,3,4]}, {<<"f6">>, 2000}]),
     addKey(Ref, 3, [{<<"f1">>, 3},  {<<"f2">>, "test3"}, {<<"f3">>, 3.0}, {<<"f4">>, false}, {<<"f5">>, [3,4,5]}, {<<"f6">>, 3000}]),
     addKey(Ref, 4, [{<<"f1">>, 4},  {<<"f2">>, "test4"}, {<<"f3">>, 4.0}, {<<"f4">>, true},  {<<"f5">>, [4,5,6]}, {<<"f6">>, 4000}]).
->>>>>>> 88ab2b65
+
+putKeyFirstEmptyOps(Ref) ->
+    addKey(Ref, 1, [{<<"f1">>, []}, {<<"f2">>, "test1"}, {<<"f3">>, 1.0}, {<<"f4">>, false}, {<<"f5">>, [1,2,3]}, {<<"f6">>, 1000}]),
+    addKey(Ref, 2, [{<<"f1">>, 2}, {<<"f2">>, "test2"}, {<<"f3">>, 2.0}, {<<"f4">>, true},  {<<"f5">>, [2,3,4]}, {<<"f6">>, 2000}]),
+    addKey(Ref, 3, [{<<"f1">>, 3}, {<<"f2">>, "test3"}, {<<"f3">>, 3.0}, {<<"f4">>, false}, {<<"f5">>, [3,4,5]}, {<<"f6">>, 3000}]),
+    addKey(Ref, 4, [{<<"f1">>, 4}, {<<"f2">>, "test4"}, {<<"f3">>, 4.0}, {<<"f4">>, true},  {<<"f5">>, [4,5,6]}, {<<"f6">>, 4000}]).
 
 %%------------------------------------------------------------
 %% Valid filter, but values are missing for referenced keys
@@ -819,6 +823,16 @@
     ?assert(Res),
     Res.
 
+missingFirstKey_test() ->
+    io:format("missingFirstKey_test~n"),
+    F = <<"f1">>,
+    Val = 0,
+    PutFn = fun putKeyFirstMissingOps/1,
+    EvalFn = fun defaultEvalFn/1,
+    Res = gtOps({F, {Val}, integer, PutFn, EvalFn}),
+    ?assert(Res),
+    Res.
+
 emptyKey_test() ->
     io:format("emptyKey_test~n"),
     F = <<"f1">>,
@@ -829,6 +843,16 @@
     ?assert(Res),
     Res.
 
+emptyFirstKey_test() ->
+    io:format("emptyFirstKey_test~n"),
+    F = <<"f1">>,
+    Val = 0,
+    PutFn = fun putKeyFirstEmptyOps/1,
+    EvalFn = fun defaultEvalFn/1,
+    Res = gtOps({F, {Val}, integer, PutFn, EvalFn}),
+    ?assert(Res),
+    Res.
+
 %%------------------------------------------------------------
 %% Filter references a key that doesn't exist -- should return no
 %% records
@@ -839,16 +863,6 @@
     F = <<"f0">>,
     Val = 0,
     PutFn = fun putKeyMissingOps/1,
-    EvalFn = fun abnormalEvalFn/1,
-    Res = gtOps({F, {Val}, integer, PutFn, EvalFn}),
-    ?assert(Res),
-    Res.
-
-filterRefFirstMissingKey_test() ->
-    io:format("filterRefFirstMissingKey_test~n"),
-    F = <<"f1">>,
-    Val = 0,
-    PutFn = fun putKeyFirstMissingOps/1,
     EvalFn = fun abnormalEvalFn/1,
     Res = gtOps({F, {Val}, integer, PutFn, EvalFn}),
     ?assert(Res),
