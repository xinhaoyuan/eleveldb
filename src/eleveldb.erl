%% -------------------------------------------------------------------
%%
%%  eleveldb: Erlang Wrapper for LevelDB (http://code.google.com/p/leveldb/)
%%
%% Copyright (c) 2010-2015 Basho Technologies, Inc. All Rights Reserved.
%%
%% This file is provided to you under the Apache License,
%% Version 2.0 (the "License"); you may not use this file
%% except in compliance with the License.  You may obtain
%% a copy of the License at
%%
%%   http://www.apache.org/licenses/LICENSE-2.0
%%
%% Unless required by applicable law or agreed to in writing,
%% software distributed under the License is distributed on an
%% "AS IS" BASIS, WITHOUT WARRANTIES OR CONDITIONS OF ANY
%% KIND, either express or implied.  See the License for the
%% specific language governing permissions and limitations
%% under the License.
%%
%% -------------------------------------------------------------------
-module(eleveldb).

-export([open/2,
         close/1,
         get/3,
         put/4,
         async_put/5,
         sync_put/5,
         sync_write/4,
         delete/3,
         write/3,
         fold/4,
         foldtest1/4,
         fold_keys/4,
         status/2,
         destroy/2,
         repair/2,
         append_string/2,
         append_point/3,
         ts_batch_to_binary/1,
         ts_key/1,
         parse_string/1,
         is_empty/1,
         encode/2,
         current_usec/0]).

%% for testing
-export([
         ts_key_TEST/1
        ]).

-export([option_types/1,
         validate_options/2]).

-export([iterator/2,
         iterator/3,
         iterator_move/2,
         iterator_close/1]).

-export([emlfold1/4,
         emlfold2/1]).

-export_type([db_ref/0,
              itr_ref/0]).

-on_load(init/0).

-ifdef(TEST).
-compile(export_all).
-ifdef(EQC).
-include_lib("eqc/include/eqc.hrl").
-define(QC_OUT(P),
        eqc:on_output(fun(Str, Args) -> io:format(user, Str, Args) end, P)).
-endif.
-include_lib("eunit/include/eunit.hrl").
-endif.

%% This cannot be a separate function. Code must be inline to trigger
%% Erlang compiler's use of optimized selective receive.
-define(WAIT_FOR_REPLY(Ref),
        receive {Ref, Reply} ->
                Reply
        end).

-spec init() -> ok | {error, any()}.
init() ->
    SoName = case code:priv_dir(?MODULE) of
                 {error, bad_name} ->
                     case code:which(?MODULE) of
                         Filename when is_list(Filename) ->
                             filename:join([filename:dirname(Filename),"../priv", "eleveldb"]);
                         _ ->
                             filename:join("../priv", "eleveldb")
                     end;
                 Dir ->
                     filename:join(Dir, "eleveldb")
             end,
    erlang:load_nif(SoName, application:get_all_env(eleveldb)).

-type open_options() :: [{create_if_missing, boolean()} |
                         {error_if_exists, boolean()} |
                         {write_buffer_size, pos_integer()} |
                         {block_size, pos_integer()} |                  %% DEPRECATED
                         {sst_block_size, pos_integer()} |
                         {block_restart_interval, pos_integer()} |
                         {block_size_steps, pos_integer()} |
                         {paranoid_checks, boolean()} |
                         {verify_compactions, boolean()} |
                         {compression, boolean()} |
                         {use_bloomfilter, boolean() | pos_integer()} |
                         {total_memory, pos_integer()} |
                         {total_leveldb_mem, pos_integer()} |
                         {total_leveldb_mem_percent, pos_integer()} |
                         % TODO: Probably only good for prototype.
                         % Higher level might have to tweak specific knobs in
                         % different ways for time series tables.
                         {time_series, boolean()} |
                         {is_internal_db, boolean()} |
                         {limited_developer_mem, boolean()} |
                         {eleveldb_threads, pos_integer()} |
                         {fadvise_willneed, boolean()} |
                         {block_cache_threshold, pos_integer()} |
                         {delete_threshold, pos_integer()} |
                         {tiered_slow_level, pos_integer()} |
                         {tiered_fast_prefix, string()} |
                         {tiered_slow_prefix, string()} |
                         {cache_object_warming, boolean()}].

-type read_option() :: {verify_checksums, boolean()} |
<<<<<<< HEAD
                       {fill_cache, boolean()}.

-type itr_option() :: {iterator_refresh, boolean()}.

-type itr_options() :: [read_option() | itr_option()].

-type read_options() :: [{verify_checksums, boolean()} |
                         {fill_cache, boolean()} |
                         {iterator_refresh, boolean()}].
=======
                       {fill_cache, boolean()} |
                       {iterator_refresh, boolean()}.

-type read_options() :: [read_option()].

-type fold_option()  :: {first_key, Key::binary()}.
-type fold_options() :: [read_option() | fold_option()].
>>>>>>> 185e296f

-type write_options() :: [{sync, boolean()}].

-type write_actions() :: [{put, Key::binary(), Value::binary()} |
                          {delete, Key::binary()} |
                          clear] | binary().

-type streaming_option() :: {max_batch_bytes, pos_integer()} |
                            {max_unacked_bytes, pos_integer() |
                            {fill_cache, boolean()}}.

-type streaming_options() :: [streaming_option()].

-type fold_method() :: iterator | streaming.

-type encoding() :: erlang | msgpack.

-type fold_options() :: [read_option() |
                         {encoding, encoding()} |
                         {fold_method, fold_method()} |
                         {start_key, binary()} |
                         {end_key, binary() | undefined} |
                         {start_inclusive, boolean()} |
                         {end_inclusive, boolean()} |
                         {limit, pos_integer()} |
                         streaming_option()].

-type iterator_action() :: first | last | next | prev | prefetch | prefetch_stop | binary().

-opaque db_ref() :: binary().

-opaque itr_ref() :: binary().

-type stream_ref() :: {reference(), binary()}.

encode(Val, timestamp) ->
    <<Val:64>>;
encode(Val, binary) when is_binary(Val)->
    Val;
encode(Val, _) ->
    term_to_binary(Val).

-spec async_open(reference(), string(), open_options()) -> ok.
async_open(_CallerRef, _Name, _Opts) ->
    erlang:nif_error({error, not_loaded}).

-spec open(string(), open_options()) -> {ok, db_ref()} | {error, any()}.
open(Name, Opts) ->
    CallerRef = make_ref(),
    Opts2 = add_open_defaults(Opts),
    async_open(CallerRef, Name, Opts2),
    ?WAIT_FOR_REPLY(CallerRef).

-spec close(db_ref()) -> ok | {error, any()}.
close(Ref) ->
    CallerRef = make_ref(),
    async_close(CallerRef, Ref),
    ?WAIT_FOR_REPLY(CallerRef).

async_close(_CallerRef, _Ref) ->
    erlang:nif_error({error, not_loaded}).

-spec async_get(reference(), db_ref(), binary(), read_options()) -> ok.
async_get(_CallerRef, _Dbh, _Key, _Opts) ->
    erlang:nif_error({error, not_loaded}).

-spec get(db_ref(), binary(), read_options()) -> {ok, binary()} | not_found | {error, any()}.
get(Dbh, Key, Opts) ->
    CallerRef = make_ref(),
    async_get(CallerRef, Dbh, Key, Opts),
    ?WAIT_FOR_REPLY(CallerRef).

-spec put(db_ref(), binary(), binary(), write_options()) -> ok | {error, any()}.
put(Ref, Key, Value, Opts) -> write(Ref, [{put, Key, Value}], Opts).

-spec delete(db_ref(), binary(), write_options()) -> ok | {error, any()}.
delete(Ref, Key, Opts) -> write(Ref, [{delete, Key}], Opts).

-spec write(db_ref(), write_actions(), write_options()) -> ok | {error, any()}.
write(Ref, Updates, Opts) ->
    CallerRef = make_ref(),
    async_write(CallerRef, Ref, Updates, Opts),
    ?WAIT_FOR_REPLY(CallerRef).

-spec async_put(db_ref(), reference(), binary(), binary(), write_options()) -> ok.
async_put(Ref, Context, Key, Value, Opts) ->
    Updates = [{put, Key, Value}],
    async_write(Context, Ref, Updates, Opts),
    ok.

-spec async_write(reference(), db_ref(), write_actions(), write_options()) -> ok.
async_write(_CallerRef, _Ref, _Updates, _Opts) ->
    erlang:nif_error({error, not_loaded}).

-spec sync_put(db_ref(), reference(), binary(), binary(), write_options()) -> ok | {error, any()}.
sync_put(Ref, Context, Key, Value, Opts) ->
    Updates = [{put, Key, Value}],
    sync_write(Context, Ref, Updates, Opts).

-spec sync_write(reference(), db_ref(), write_actions(), write_options()) -> ok | {error, any()}.
sync_write(_CallerRef, _Ref, _Updates, _Opts) ->
    erlang:nif_error({error, not_loaded}).

-spec async_iterator(reference(), db_ref(), itr_options()) -> ok.
async_iterator(_CallerRef, _Ref, _Opts) ->
    erlang:nif_error({error, not_loaded}).

-spec async_iterator(reference(), db_ref(), itr_options(), keys_only) -> ok.
async_iterator(_CallerRef, _Ref, _Opts, keys_only) ->
    erlang:nif_error({error, not_loaded}).

-spec iterator(db_ref(), itr_options()) -> {ok, itr_ref()}.
iterator(Ref, Opts) ->
    CallerRef = make_ref(),
    async_iterator(CallerRef, Ref, Opts),
    ?WAIT_FOR_REPLY(CallerRef).

-spec iterator(db_ref(), itr_options(), keys_only) -> {ok, itr_ref()}.
iterator(Ref, Opts, keys_only) ->
    CallerRef = make_ref(),
    async_iterator(CallerRef, Ref, Opts, keys_only),
    ?WAIT_FOR_REPLY(CallerRef).

-spec async_iterator_move(reference()|undefined, itr_ref(), iterator_action()) -> reference() |
                                                                        {ok, Key::binary(), Value::binary()} |
                                                                        {ok, Key::binary()} |
                                                                        {error, invalid_iterator} |
                                                                        {error, iterator_closed}.
async_iterator_move(_CallerRef, _IterRef, _IterAction) ->
    erlang:nif_error({error, not_loaded}).

-spec iterator_move(itr_ref(), iterator_action()) -> {ok, Key::binary(), Value::binary()} |
                                                     {ok, Key::binary()} |
                                                     {error, invalid_iterator} |
                                                     {error, iterator_closed}.
iterator_move(_IRef, _Loc) ->
    case async_iterator_move(undefined, _IRef, _Loc) of
    Ref when is_reference(Ref) ->
        receive
            {Ref, X}                    -> X
        end;
    {ok, _}=Key -> Key;
    {ok, _, _}=KeyVal -> KeyVal;
    ER -> ER
    end.

-spec iterator_close(itr_ref()) -> ok.
iterator_close(IRef) ->
    CallerRef = make_ref(),
    async_iterator_close(CallerRef, IRef),
    ?WAIT_FOR_REPLY(CallerRef).

async_iterator_close(_CallerRef, _IRef) ->
    erlang:nif_error({error, not_loaded}).

-spec streaming_start(db_ref(), binary(), binary() | undefined,
                      streaming_options()) ->
    {ok, stream_ref()} | {error, any()}.
streaming_start(_DBRef, _StartKey, _EndKey, _Opts) ->
    erlang:nif_error({error, not_loaded}).

-spec streaming_ack(binary(), pos_integer()) -> ok.
streaming_ack(_AckRef, _NumBytes) ->
    erlang:nif_error({error, not_loaded}).

-spec streaming_stop(binary()) -> ok.
streaming_stop(_AckRef) ->
    erlang:nif_error({error, not_loaded}).

-type fold_fun() :: fun(({Key::binary(), Value::binary()}, any()) -> any()).

do_streaming_batch(<<>>, _Fun, Acc) ->
    Acc;
do_streaming_batch(Bin, Fun, Acc) ->
    {K, Bin2} = parse_string(Bin),
    {V, Bin3} = parse_string(Bin2),
    Acc2 = Fun({K, V}, Acc),
    do_streaming_batch(Bin3, Fun, Acc2).

do_streaming_fold(StreamRef = {MsgRef, AckRef}, Fun, Acc) ->
    receive
        {streaming_error, MsgRef, ErrMsg} ->
            lager:error("Streaming error: ~p\n", [ErrMsg]),
            Acc;
        {streaming_end, MsgRef} ->
            Acc;
        {streaming_batch, MsgRef, Batch} ->
            Size = byte_size(Batch),
            Acc2 = do_streaming_batch(Batch, Fun, Acc),
            _ = streaming_ack(AckRef, Size),
            do_streaming_fold(StreamRef, Fun, Acc2)
    end.

do_streaming_fold_test1(StreamRef = {MsgRef, AckRef}, Fun, Acc) ->
    receive
        {streaming_end, MsgRef} ->
            Acc;
        {streaming_batch, MsgRef, Batch} ->
            Size = byte_size(Batch),
            _ = streaming_ack(AckRef, Size),
            do_streaming_fold(StreamRef, Fun, Acc)
    end.

current_usec() ->
    erlang:nif_error({error, not_loaded}).

parse_string(Bin) ->
    parse_string(0, 0, Bin).

parse_string(Size, Shift, <<1:1, N:7, Bin/binary>>) ->
    Size1 = Size + (N bsl Shift),
    parse_string(Size1, Shift + 7, Bin);
parse_string(Size, Shift, <<0:1, N:7, Bin/binary>>) ->
    Size1 = Size + (N bsl Shift),
    <<String:Size1/binary, Rest/binary>> = Bin,
    {String, Rest}.

%% Fold over the keys and values in the database
%%
%% will throw an exception if the database is closed while the fold runs
<<<<<<< HEAD
%%
%% will also throw an exception if there is an error parsing a
%% range_filter passed as part of the streaming options
=======
>>>>>>> 185e296f
-spec fold(db_ref(), fold_fun(), any(), fold_options()) -> any().
fold(Ref, Fun, Acc0, Opts) ->
    case proplists:get_value(fold_method, Opts, iterator) of
        iterator ->
            {ok, Itr} = iterator(Ref, Opts),
            do_itr_fold(Itr, Fun, Acc0, Opts);
        streaming ->
            SKey = proplists:get_value(start_key, Opts, <<>>),
            EKey = proplists:get_value(end_key, Opts),
            {ok, StreamRef} = streaming_start(Ref, SKey, EKey, Opts),
            {_, AckRef} = StreamRef,
            try
                do_streaming_fold(StreamRef, Fun, Acc0)
            after
                %% Close early, do not wait for garbage collection.
                streaming_stop(AckRef)
            end
    end.

-spec foldtest1(db_ref(), fold_fun(), any(), fold_options()) -> any().
foldtest1(Ref, Fun, Acc0, Opts) ->
    case proplists:get_value(fold_method, Opts, iterator) of
        iterator ->
            {ok, Itr} = iterator(Ref, Opts),
            do_itr_fold(Itr, Fun, Acc0, Opts);
        streaming ->
            SKey = proplists:get_value(start_key, Opts, <<>>),
            EKey = proplists:get_value(end_key, Opts),
            {ok, StreamRef} = streaming_start(Ref, SKey, EKey, Opts),
            {_, AckRef} = StreamRef,
            try
                do_streaming_fold_test1(StreamRef, Fun, Acc0)
            after
                %% Close early, do not wait for garbage collection.
                streaming_stop(AckRef)
            end
    end.

emlfold1(Ref, _, _, Opts) ->
    {ok, Itr} = iterator(Ref, Opts),
    Start = proplists:get_value(start_key, Opts, first),
    true = is_binary(Start) or (Start == first),
    iterator_move(Itr, Start).

emlfold2(Ref) ->
    {ok, Itr} = iterator(Ref, []),
    iterator_move(Itr, first).

-type fold_keys_fun() :: fun((Key::binary(), any()) -> any()).

%% Fold over the keys in the database
%% will throw an exception if the database is closed while the fold runs
-spec fold_keys(db_ref(), fold_keys_fun(), any(), read_options()) -> any().
fold_keys(Ref, Fun, Acc0, Opts) ->
    {ok, Itr} = iterator(Ref, Opts, keys_only),
    do_itr_fold(Itr, Fun, Acc0, Opts).

-spec status(db_ref(), Key::binary()) -> {ok, binary()} | error.
status(Ref, Key) ->
    eleveldb_bump:small(),
    status_int(Ref, Key).

status_int(_Ref, _Key) ->
    erlang:nif_error({error, not_loaded}).

-spec async_destroy(reference(), string(), open_options()) -> ok.
async_destroy(_CallerRef, _Name, _Opts) ->
    erlang:nif_error({error, not_loaded}).

-spec destroy(string(), open_options()) -> ok | {error, any()}.
destroy(Name, Opts) ->
    CallerRef = make_ref(),
    Opts2 = add_open_defaults(Opts),
    async_destroy(CallerRef, Name, Opts2),
    ?WAIT_FOR_REPLY(CallerRef).

repair(Name, Opts) ->
    eleveldb_bump:big(),
    repair_int(Name, Opts).

repair_int(_Name, _Opts) ->
    erlang:nif_error({erlang, not_loaded}).

-spec is_empty(db_ref()) -> boolean().
is_empty(Ref) ->
    eleveldb_bump:big(),
    is_empty_int(Ref).

is_empty_int(_Ref) ->
    erlang:nif_error({error, not_loaded}).

-spec option_types(open | read | write) -> [{atom(), bool | integer | any}].
option_types(open) ->
    [{create_if_missing, bool},
     {error_if_exists, bool},
     {write_buffer_size, integer},
     {block_size, integer},                            %% DEPRECATED
     {sst_block_size, integer},
     {block_restart_interval, integer},
     {block_size_steps, integer},
     {paranoid_checks, bool},
     {verify_compactions, bool},
     {compression, bool},
     {use_bloomfilter, any},
     {total_memory, integer},
     {total_leveldb_mem, integer},
     {total_leveldb_mem_percent, integer},
     {is_internal_db, bool},
     {limited_developer_mem, bool},
     {eleveldb_threads, integer},
     {fadvise_willneed, bool},
     {block_cache_threshold, integer},
     {delete_threshold, integer},
     {tiered_slow_level, integer},
     {tiered_fast_prefix, any},
     {tiered_slow_prefix, any},
     {cache_object_warming, bool}];

option_types(read) ->
    [{verify_checksums, bool},
     {fill_cache, bool},
     {iterator_refresh, bool}];
option_types(write) ->
     [{sync, bool}].

-spec validate_options(open | read | write, [{atom(), any()}]) ->
                              {[{atom(), any()}], [{atom(), any()}]}.
validate_options(Type, Opts) ->
    Types = option_types(Type),
    lists:partition(fun({K, V}) ->
                            KType = lists:keyfind(K, 1, Types),
                            validate_type(KType, V)
                    end, Opts).



%% ===================================================================
%% Internal functions
%% ===================================================================
%% @doc Appends default open arguments that are better figured out
%% in the Erlang side of things. Most get a default down in leveldb
%% code. Currently only system total memory reported by memsup,
%% if available.
add_open_defaults(Opts) ->
    case not proplists:is_defined(total_memory, Opts)
        andalso is_pid(whereis(memsup)) of
        true ->
            case proplists:get_value(system_total_memory,
                                     memsup:get_system_memory_data(),
                                     undefined) of
                N when is_integer(N) ->
                    [{total_memory, N}|Opts];
                _ ->
                    Opts
            end;
        false ->
            Opts
    end.


do_itr_fold(Itr, Fun, Acc0, Opts) ->
    try
        %% Extract {start_key, binary()} and seek to that key as a starting
        %% point for the iteration. The folding function should use throw if it
        %% wishes to terminate before the end of the fold.
        Start = proplists:get_value(start_key, Opts, first),
        true = is_binary(Start) or (Start == first),
        fold_loop(iterator_move(Itr, Start), Itr, Fun, Acc0)
    after
        iterator_close(Itr)
    end.

fold_loop({error, iterator_closed}, _Itr, _Fun, Acc0) ->
    throw({iterator_closed, Acc0});
fold_loop({error, invalid_iterator}, _Itr, _Fun, Acc0) ->
    Acc0;
fold_loop({ok, K}, Itr, Fun, Acc0) ->
    Acc = Fun(K, Acc0),
    fold_loop(iterator_move(Itr, prefetch), Itr, Fun, Acc);
fold_loop({ok, K, V}, Itr, Fun, Acc0) ->
    Acc = Fun({K, V}, Acc0),
    fold_loop(iterator_move(Itr, prefetch), Itr, Fun, Acc).

validate_type({_Key, bool}, true)                            -> true;
validate_type({_Key, bool}, false)                           -> true;
validate_type({_Key, integer}, Value) when is_integer(Value) -> true;
validate_type({_Key, any}, _Value)                           -> true;
validate_type(_, _)                                          -> false.

append_varint(N, Bin) ->
    N2 = N bsr 7,
    case N2 of
        0 ->
            C = N rem 128,
            <<Bin/binary, C:8>>;
        _ ->
            C = (N rem 128) + 128,
            append_varint(N2, <<Bin/binary, C:8>>)
    end.

append_string(S, Bin) ->
    L = byte_size(S),
    B2 = append_varint(L, Bin),
    <<B2/binary, S/binary>>.

append_point(Timestamp, Value, Bin) ->
    Bin2 = <<Bin/binary, Timestamp:64>>,
    append_string(Value, Bin2).

append_points([], Bin) ->
    Bin;
append_points([{Timestamp, Value}|MorePoints], Bin) ->
    Bin2 = append_point(Timestamp, Value, Bin),
    append_points(MorePoints, Bin2).

ts_batch_to_binary({ts_batch, Family, Series, Points}) ->
    B2 = append_string(Family, <<>>),
    B3 = append_string(Series, B2),
    append_points(Points, B3).

ts_key(List) when is_list(List) ->
    ts_l2(lists:reverse(List), <<>>).

ts_l2([], Acc) ->
    Acc;
ts_l2([H | T], Acc) ->
    ts_l2(T, append_string(H, Acc)).

ts_key_TEST({Family, Series, Time}) ->
    B1 = <<Time:64>>,
    B2 = append_string(Family, B1),
    append_string(Series, B2).

%% ===================================================================
%% EUnit tests
%% ===================================================================
-ifdef(TEST).

open_test() -> [{open_test_Z(), l} || l <- lists:seq(1, 20)].
open_test_Z() ->
    os:cmd("rm -rf /tmp/eleveldb.open.test"),
    {ok, Ref} = open("/tmp/eleveldb.open.test", [{create_if_missing, true}]),
    ok = ?MODULE:put(Ref, <<"abc">>, <<"123">>, []),
    {ok, <<"123">>} = ?MODULE:get(Ref, <<"abc">>, []),
    not_found = ?MODULE:get(Ref, <<"def">>, []).

fold_test() -> [{fold_test_Z(), l} || l <- lists:seq(1, 20)].
fold_test_Z() ->
    os:cmd("rm -rf /tmp/eleveldb.fold.test"),
    {ok, Ref} = open("/tmp/eleveldb.fold.test", [{create_if_missing, true}]),
    ok = ?MODULE:put(Ref, <<"def">>, <<"456">>, []),
    ok = ?MODULE:put(Ref, <<"abc">>, <<"123">>, []),
    ok = ?MODULE:put(Ref, <<"hij">>, <<"789">>, []),
    [{<<"abc">>, <<"123">>},
     {<<"def">>, <<"456">>},
     {<<"hij">>, <<"789">>}] = lists:reverse(fold(Ref, fun({K, V}, Acc) -> [{K, V} | Acc] end,
                                                  [], [])).

fold_keys_test() -> [{fold_keys_test_Z(), l} || l <- lists:seq(1, 20)].
fold_keys_test_Z() ->
    os:cmd("rm -rf /tmp/eleveldb.fold.keys.test"),
    {ok, Ref} = open("/tmp/eleveldb.fold.keys.test", [{create_if_missing, true}]),
    ok = ?MODULE:put(Ref, <<"def">>, <<"456">>, []),
    ok = ?MODULE:put(Ref, <<"abc">>, <<"123">>, []),
    ok = ?MODULE:put(Ref, <<"hij">>, <<"789">>, []),
    [<<"abc">>, <<"def">>, <<"hij">>] = lists:reverse(fold_keys(Ref,
                                                                fun(K, Acc) -> [K | Acc] end,
                                                                [], [])).

fold_from_key_test() -> [{fold_from_key_test_Z(), l} || l <- lists:seq(1, 20)].
fold_from_key_test_Z() ->
    os:cmd("rm -rf /tmp/eleveldb.fold.fromkeys.test"),
    {ok, Ref} = open("/tmp/eleveldb.fromfold.keys.test", [{create_if_missing, true}]),
    ok = ?MODULE:put(Ref, <<"def">>, <<"456">>, []),
    ok = ?MODULE:put(Ref, <<"abc">>, <<"123">>, []),
    ok = ?MODULE:put(Ref, <<"hij">>, <<"789">>, []),
    [<<"def">>, <<"hij">>] = lists:reverse(fold_keys(Ref,
                                                     fun(K, Acc) -> [K | Acc] end,
                                                     [], [{start_key, <<"d">>}])).

destroy_test() -> [{destroy_test_Z(), l} || l <- lists:seq(1, 20)].
destroy_test_Z() ->
    os:cmd("rm -rf /tmp/eleveldb.destroy.test"),
    {ok, Ref} = open("/tmp/eleveldb.destroy.test", [{create_if_missing, true}]),
    ok = ?MODULE:put(Ref, <<"def">>, <<"456">>, []),
    {ok, <<"456">>} = ?MODULE:get(Ref, <<"def">>, []),
    close(Ref),
    ok = ?MODULE:destroy("/tmp/eleveldb.destroy.test", []),
    {error, {db_open, _}} = open("/tmp/eleveldb.destroy.test", [{error_if_exists, true}]).

compression_test() -> [{compression_test_Z(), l} || l <- lists:seq(1, 20)].
compression_test_Z() ->
    CompressibleData = list_to_binary([0 || _X <- lists:seq(1,20)]),
    os:cmd("rm -rf /tmp/eleveldb.compress.0 /tmp/eleveldb.compress.1"),
    {ok, Ref0} = open("/tmp/eleveldb.compress.0", [{write_buffer_size, 5},
                                                   {create_if_missing, true},
                                                   {compression, false}]),
    [ok = ?MODULE:put(Ref0, <<I:64/unsigned>>, CompressibleData, [{sync, true}]) ||
        I <- lists:seq(1,10)],
    {ok, Ref1} = open("/tmp/eleveldb.compress.1", [{write_buffer_size, 5},
                                                   {create_if_missing, true},
                                                   {compression, true}]),
    [ok = ?MODULE:put(Ref1, <<I:64/unsigned>>, CompressibleData, [{sync, true}]) ||
        I <- lists:seq(1,10)],
        %% Check both of the LOG files created to see if the compression option was correctly
        %% passed down
        MatchCompressOption =
                fun(File, Expected) ->
                                {ok, Contents} = file:read_file(File),
                                case re:run(Contents, "Options.compression: " ++ Expected) of
                                        {match, _} -> match;
                                        nomatch -> nomatch
                                end
                end,
        Log0Option = MatchCompressOption("/tmp/eleveldb.compress.0/LOG", "0"),
        Log1Option = MatchCompressOption("/tmp/eleveldb.compress.1/LOG", "1"),
        ?assert(Log0Option =:= match andalso Log1Option =:= match).


close_test() -> [{close_test_Z(), l} || l <- lists:seq(1, 20)].
close_test_Z() ->
    os:cmd("rm -rf /tmp/eleveldb.close.test"),
    {ok, Ref} = open("/tmp/eleveldb.close.test", [{create_if_missing, true}]),
    ?assertEqual(ok, close(Ref)),
    ?assertEqual({error, einval}, close(Ref)).

close_fold_test() -> [{close_fold_test_Z(), l} || l <- lists:seq(1, 20)].
close_fold_test_Z() ->
    os:cmd("rm -rf /tmp/eleveldb.close_fold.test"),
    {ok, Ref} = open("/tmp/eleveldb.close_fold.test", [{create_if_missing, true}]),
    ok = eleveldb:put(Ref, <<"k">>,<<"v">>,[]),
    ?assertException(throw, {iterator_closed, ok}, % ok is returned by close as the acc
                     eleveldb:fold(Ref, fun(_,_A) -> eleveldb:close(Ref) end, undefined, [])).

-ifdef(EQC).

qc(P) ->
    ?assert(eqc:quickcheck(?QC_OUT(P))).

keys() ->
    eqc_gen:non_empty(list(eqc_gen:non_empty(binary()))).

values() ->
    eqc_gen:non_empty(list(binary())).

ops(Keys, Values) ->
    {oneof([put, async_put, delete]), oneof(Keys), oneof(Values)}.

apply_kv_ops([], _Ref, Acc0) ->
    Acc0;
apply_kv_ops([{put, K, V} | Rest], Ref, Acc0) ->
    ok = eleveldb:put(Ref, K, V, []),
    apply_kv_ops(Rest, Ref, orddict:store(K, V, Acc0));
apply_kv_ops([{async_put, K, V} | Rest], Ref, Acc0) ->
    MyRef = make_ref(),
    Context = {my_context, MyRef},
    ok = eleveldb:async_put(Ref, Context, K, V, []),
    receive
        {Context, ok} ->
            apply_kv_ops(Rest, Ref, orddict:store(K, V, Acc0));
        Msg ->
            error({unexpected_msg, Msg})
    end;
apply_kv_ops([{delete, K, _} | Rest], Ref, Acc0) ->
    ok = eleveldb:delete(Ref, K, []),
    apply_kv_ops(Rest, Ref, orddict:store(K, deleted, Acc0)).

prop_put_delete() ->
    ?LET({Keys, Values}, {keys(), values()},
         ?FORALL(Ops, eqc_gen:non_empty(list(ops(Keys, Values))),
                 begin
                     ?cmd("rm -rf /tmp/eleveldb.putdelete.qc"),
                     {ok, Ref} = eleveldb:open("/tmp/eleveldb.putdelete.qc",
                                                [{create_if_missing, true}]),
                     Model = apply_kv_ops(Ops, Ref, []),

                     %% Valdiate that all deleted values return not_found
                     F = fun({K, deleted}) ->
                                 ?assertEqual(not_found, eleveldb:get(Ref, K, []));
                            ({K, V}) ->
                                 ?assertEqual({ok, V}, eleveldb:get(Ref, K, []))
                         end,
                     lists:map(F, Model),

                     %% Validate that a fold returns sorted values
                     Actual = lists:reverse(fold(Ref, fun({K, V}, Acc) -> [{K, V} | Acc] end,
                                                 [], [])),
                     ?assertEqual([{K, V} || {K, V} <- Model, V /= deleted],
                                  Actual),
                     ok = eleveldb:close(Ref),
                     true
                 end)).

prop_put_delete_test_() ->
    Timeout1 = 10,
    Timeout2 = 15,
    %% We use the ?ALWAYS(300, ...) wrapper around the second test as a
    %% regression test.
    [{timeout, 3*Timeout1, {"No ?ALWAYS()", fun() -> qc(eqc:testing_time(Timeout1,prop_put_delete())) end}},
     {timeout, 10*Timeout2, {"With ?ALWAYS()", fun() -> qc(eqc:testing_time(Timeout2,?ALWAYS(150,prop_put_delete()))) end}}].

-endif.

-endif.<|MERGE_RESOLUTION|>--- conflicted
+++ resolved
@@ -128,25 +128,13 @@
                          {cache_object_warming, boolean()}].
 
 -type read_option() :: {verify_checksums, boolean()} |
-<<<<<<< HEAD
                        {fill_cache, boolean()}.
 
 -type itr_option() :: {iterator_refresh, boolean()}.
 
 -type itr_options() :: [read_option() | itr_option()].
 
--type read_options() :: [{verify_checksums, boolean()} |
-                         {fill_cache, boolean()} |
-                         {iterator_refresh, boolean()}].
-=======
-                       {fill_cache, boolean()} |
-                       {iterator_refresh, boolean()}.
-
--type read_options() :: [read_option()].
-
--type fold_option()  :: {first_key, Key::binary()}.
--type fold_options() :: [read_option() | fold_option()].
->>>>>>> 185e296f
+-type read_options() :: [read_option() | itr_option()].
 
 -type write_options() :: [{sync, boolean()}].
 
@@ -367,12 +355,10 @@
 %% Fold over the keys and values in the database
 %%
 %% will throw an exception if the database is closed while the fold runs
-<<<<<<< HEAD
 %%
 %% will also throw an exception if there is an error parsing a
 %% range_filter passed as part of the streaming options
-=======
->>>>>>> 185e296f
+
 -spec fold(db_ref(), fold_fun(), any(), fold_options()) -> any().
 fold(Ref, Fun, Acc0, Opts) ->
     case proplists:get_value(fold_method, Opts, iterator) of
