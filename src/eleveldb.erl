--- conflicted
+++ resolved
@@ -1,12 +1,6 @@
 %% -------------------------------------------------------------------
 %%
-<<<<<<< HEAD
-%%  eleveldb: Erlang Wrapper for LevelDB (http://code.google.com/p/leveldb/)
-%%
-%% Copyright (c) 2010-2017 Basho Technologies, Inc. All Rights Reserved.
-=======
 %% Copyright (c) 2010-2017 Basho Technologies, Inc.
->>>>>>> 4e63b92a
 %%
 %% This file is provided to you under the Apache License,
 %% Version 2.0 (the "License"); you may not use this file
