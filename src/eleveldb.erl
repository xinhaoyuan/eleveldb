%% -------------------------------------------------------------------
%%
%%  eleveldb: Erlang Wrapper for LevelDB (http://code.google.com/p/leveldb/)
%%
%% Copyright (c) 2010-2012 Basho Technologies, Inc. All Rights Reserved.
%%
%% This file is provided to you under the Apache License,
%% Version 2.0 (the "License"); you may not use this file
%% except in compliance with the License.  You may obtain
%% a copy of the License at
%%
%%   http://www.apache.org/licenses/LICENSE-2.0
%%
%% Unless required by applicable law or agreed to in writing,
%% software distributed under the License is distributed on an
%% "AS IS" BASIS, WITHOUT WARRANTIES OR CONDITIONS OF ANY
%% KIND, either express or implied.  See the License for the
%% specific language governing permissions and limitations
%% under the License.
%%
%% -------------------------------------------------------------------
-module(eleveldb).

-export([open/2,
         close/1,
         open_family/3,
         close_family/2,
         get/3,
         get/4,
         put/4,
<<<<<<< HEAD
         put/5,
=======
         async_put/5,
>>>>>>> e31a6de8
         delete/3,
         delete/4,
         write/3,
         write/4,
         fold/4,
         fold_keys/4,
         status/2,
         destroy/2,
         repair/2,
         append_string/2,
         append_point/3,
         ts_batch_to_binary/1,
         ts_key/1,
         parse_string/1,
         is_empty/1]).

-export([option_types/1,
         validate_options/2]).

-export([iterator/2,
         iterator/3,
         iterator_move/2,
         iterator_close/1,
         range_scan/4,
         range_scan_ack/2,
         range_scan_fold/6]).

-export_type([db_ref/0,
              itr_ref/0]).

-on_load(init/0).

-ifdef(TEST).
-compile(export_all).
-ifdef(EQC).
-include_lib("eqc/include/eqc.hrl").
-define(QC_OUT(P),
        eqc:on_output(fun(Str, Args) -> io:format(user, Str, Args) end, P)).
-endif.
-include_lib("eunit/include/eunit.hrl").
-endif.

%% This cannot be a separate function. Code must be inline to trigger
%% Erlang compiler's use of optimized selective receive.
-define(WAIT_FOR_REPLY(Ref),
        receive {Ref, Reply} ->
                Reply
        end).

-spec init() -> ok | {error, any()}.
init() ->
    SoName = case code:priv_dir(?MODULE) of
                 {error, bad_name} ->
                     case code:which(?MODULE) of
                         Filename when is_list(Filename) ->
                             filename:join([filename:dirname(Filename),"../priv", "eleveldb"]);
                         _ ->
                             filename:join("../priv", "eleveldb")
                     end;
                 Dir ->
                     filename:join(Dir, "eleveldb")
             end,
    erlang:load_nif(SoName, application:get_all_env(eleveldb)).

-type open_options() :: [{create_if_missing, boolean()} |
                         {error_if_exists, boolean()} |
                         {write_buffer_size, pos_integer()} |
                         {block_size, pos_integer()} |                  %% DEPRECATED
                         {sst_block_size, pos_integer()} |
                         {block_restart_interval, pos_integer()} |
                         {block_size_steps, pos_integer()} |
                         {paranoid_checks, boolean()} |
                         {verify_compactions, boolean()} |
                         {compression, boolean()} |
                         {use_bloomfilter, boolean() | pos_integer()} |
                         {total_memory, pos_integer()} |
                         {total_leveldb_mem, pos_integer()} |
                         {total_leveldb_mem_percent, pos_integer()} |
                         % TODO: Probably only good for prototype.
                         % Higher level might have to tweak specific knobs in
                         % different ways for time series tables.
                         {time_series, boolean()} |
                         {is_internal_db, boolean()} |
                         {limited_developer_mem, boolean()} |
                         {eleveldb_threads, pos_integer()} |
                         {fadvise_willneed, boolean()} |
                         {block_cache_threshold, pos_integer()} |
                         {delete_threshold, pos_integer()} |
                         {tiered_slow_level, pos_integer()} |
                         {tiered_fast_prefix, string()} |
                         {tiered_slow_prefix, string()}].

-type read_options() :: [{verify_checksums, boolean()} |
                         {fill_cache, boolean()} |
                         {iterator_refresh, boolean()}].

-type write_options() :: [{sync, boolean()}].

-type write_actions() :: [{put, Key::binary(), Value::binary()} |
                          {delete, Key::binary()} |
                          clear] | binary().

-type range_scan_options() :: [{start_inclusive, boolean()} |
                               {end_inclusive, boolean()} |
                               {fill_cache, boolean()} |
                               {max_batch_size, pos_integer()} |
                               {max_unacked_bytes, pos_integer()}].

-type iterator_action() :: first | last | next | prev | prefetch | binary().

-opaque db_ref() :: binary().

-opaque itr_ref() :: binary().

-spec async_open(reference(), string(), open_options()) -> ok.
async_open(_CallerRef, _Name, _Opts) ->
    erlang:nif_error({error, not_loaded}).

-spec open(string(), open_options()) -> {ok, db_ref()} | {error, any()}.
open(Name, Opts) ->
    CallerRef = make_ref(),
    Opts2 = add_open_defaults(Opts),
    async_open(CallerRef, Name, Opts2),
    ?WAIT_FOR_REPLY(CallerRef).

-spec close(db_ref()) -> ok | {error, any()}.
close(Ref) ->
    CallerRef = make_ref(),
    async_close(CallerRef, Ref),
    ?WAIT_FOR_REPLY(CallerRef).

async_close(_CallerRef, _Ref) ->
    erlang:nif_error({error, not_loaded}).

async_open_family(_CallerRef, _Dbh, _Name, _Opts) ->
    erlang:nif_error({error, not_loaded}).

open_family(Dbh, Name, Opts) ->
    CallerRef = make_ref(),
    async_open_family(CallerRef, Dbh, Name, Opts),
    ?WAIT_FOR_REPLY(CallerRef).

async_close_family(_CallerRef, _Dbh, _Name) ->
    erlang:nif_error({error, not_loaded}).

close_family(Dbh, Name) ->
    CallerRef = make_ref(),
    async_close_family(CallerRef, Dbh, Name),
    ?WAIT_FOR_REPLY(CallerRef).
 
async_get(_CallerRef, _Dbh, _Family, _Key, _Opts) ->
    erlang:nif_error({error, not_loaded}).

get(Dbh, Family, Key, Opts) ->
    CallerRef = make_ref(),
    async_get(CallerRef, Dbh, Family, Key, Opts),
    ?WAIT_FOR_REPLY(CallerRef).

async_write(_CallerRef, _Ref, _Family, _Updates, _Opts) ->
    erlang:nif_error({error, not_loaded}).
    
put(Ref, Family, Key, Value, Opts) -> write(Ref, Family, [{put, Key, Value}], Opts).
    
delete(Ref, Family, Key, Opts) -> write(Ref, Family, [{delete, Key}], Opts).

write(Ref, Family, Updates, Opts) ->
    CallerRef = make_ref(),
    async_write(CallerRef, Ref, Family, Updates, Opts),
    ?WAIT_FOR_REPLY(CallerRef).

    
-spec async_get(reference(), db_ref(), binary(), read_options()) -> ok.
async_get(_CallerRef, _Dbh, _Key, _Opts) ->
    erlang:nif_error({error, not_loaded}).

-spec get(db_ref(), binary(), read_options()) -> {ok, binary()} | not_found | {error, any()}.
get(Dbh, Key, Opts) ->
    CallerRef = make_ref(),
    async_get(CallerRef, Dbh, Key, Opts),
    ?WAIT_FOR_REPLY(CallerRef).

-spec put(db_ref(), binary(), binary(), write_options()) -> ok | {error, any()}.
put(Ref, Key, Value, Opts) -> write(Ref, [{put, Key, Value}], Opts).

-spec delete(db_ref(), binary(), write_options()) -> ok | {error, any()}.
delete(Ref, Key, Opts) -> write(Ref, [{delete, Key}], Opts).

-spec write(db_ref(), write_actions(), write_options()) -> ok | {error, any()}.
write(Ref, Updates, Opts) ->
    CallerRef = make_ref(),
    async_write(CallerRef, Ref, Updates, Opts),
    ?WAIT_FOR_REPLY(CallerRef).

-spec async_put(db_ref(), reference(), binary(), binary(), write_options()) -> ok.
async_put(Ref, Context, Key, Value, Opts) ->
    Updates = [{put, Key, Value}],
    async_write(Context, Ref, Updates, Opts),
    ok.

-spec async_write(reference(), db_ref(), write_actions(), write_options()) -> ok.
async_write(_CallerRef, _Ref, _Updates, _Opts) ->
    erlang:nif_error({error, not_loaded}).

-spec async_iterator(reference(), db_ref(), read_options()) -> ok.
async_iterator(_CallerRef, _Ref, _Opts) ->
    erlang:nif_error({error, not_loaded}).

-spec async_iterator(reference(), db_ref(), read_options(), keys_only) -> ok.
async_iterator(_CallerRef, _Ref, _Opts, keys_only) ->
    erlang:nif_error({error, not_loaded}).

-spec iterator(db_ref(), read_options()) -> {ok, itr_ref()}.
iterator(Ref, Opts) ->
    CallerRef = make_ref(),
    async_iterator(CallerRef, Ref, Opts),
    ?WAIT_FOR_REPLY(CallerRef).

-spec iterator(db_ref(), read_options(), keys_only) -> {ok, itr_ref()}.
iterator(Ref, Opts, keys_only) ->
    CallerRef = make_ref(),
    async_iterator(CallerRef, Ref, Opts, keys_only),
    ?WAIT_FOR_REPLY(CallerRef).

-spec async_iterator_move(reference()|undefined, itr_ref(), iterator_action()) -> reference() |
                                                                        {ok, Key::binary(), Value::binary()} |
                                                                        {ok, Key::binary()} |
                                                                        {error, invalid_iterator} |
                                                                        {error, iterator_closed}.
async_iterator_move(_CallerRef, _IterRef, _IterAction) ->
    erlang:nif_error({error, not_loaded}).

-spec iterator_move(itr_ref(), iterator_action()) -> {ok, Key::binary(), Value::binary()} |
                                                     {ok, Key::binary()} |
                                                     {error, invalid_iterator} |
                                                     {error, iterator_closed}.
iterator_move(_IRef, _Loc) ->
    case async_iterator_move(undefined, _IRef, _Loc) of
    Ref when is_reference(Ref) ->
        receive
            {Ref, X}                    -> X
        end;
    {ok, _}=Key -> Key;
    {ok, _, _}=KeyVal -> KeyVal;
    ER -> ER
    end.

-spec iterator_close(itr_ref()) -> ok.
iterator_close(IRef) ->
    CallerRef = make_ref(),
    async_iterator_close(CallerRef, IRef),
    ?WAIT_FOR_REPLY(CallerRef).

async_iterator_close(_CallerRef, _IRef) ->
    erlang:nif_error({error, not_loaded}).

-spec range_scan(db_ref(), binary(), binary(), range_scan_options()) ->
    {ok, {itr_ref(), reference()}} | {error, any()}.
range_scan(_DBRef, _StartKey, _EndKey, _Opts) ->
    erlang:nif_error({error, not_loaded}).

-spec range_scan_ack(reference(), pos_integer()) -> ok.
range_scan_ack(_Ref, _NumBytes) ->
    erlang:nif_error({error, not_loaded}).

-type fold_fun() :: fun(({Key::binary(), Value::binary()}, any()) -> any()).

range_scan_fold(Ref, Fun, Acc0, SKey, EKey, Opts) ->
    {ok, {MsgRef, AckRef}} = range_scan(Ref, SKey, EKey, Opts),
    do_range_scan_fold(MsgRef, AckRef, Fun, Acc0).

do_range_scan_batch(<<>>, _Fun, Acc) ->
    Acc;
do_range_scan_batch(Bin, Fun, Acc) ->
    {K, Bin2} = parse_string(Bin),
    {V, Bin3} = parse_string(Bin2),
    Acc2 = Fun({K, V}, Acc),
    do_range_scan_batch(Bin3, Fun, Acc2).

do_range_scan_ack(MsgRef, AckRef, Size, Fun, Acc) ->
    case range_scan_ack(AckRef, Size) of
        ok ->
            do_range_scan_fold(MsgRef, AckRef, Fun, Acc);
        needs_reack ->
            do_range_scan_ack(MsgRef, AckRef, 0, Fun, Acc)
    end.

do_range_scan_fold(MsgRef, AckRef, Fun, Acc) ->
    receive
        {range_scan_end, MsgRef} ->
            Acc;
        {range_scan_batch, MsgRef, Batch} ->
            Size = byte_size(Batch),
            Acc2 = do_range_scan_batch(Batch, Fun, Acc),
            do_range_scan_ack(MsgRef, AckRef, Size, Fun, Acc2);
        Msg ->
            lager:info("Range scan got unexpected message: ~p\n", [Msg])
    end.

parse_string(Bin) ->
    parse_string(0, 0, Bin).

parse_string(Size, Shift, <<1:1, N:7, Bin/binary>>) ->
    Size1 = Size + (N bsl Shift),
    parse_string(Size1, Shift + 7, Bin);
parse_string(Size, Shift, <<0:1, N:7, Bin/binary>>) ->
    Size1 = Size + (N bsl Shift),
    <<String:Size1/binary, Rest/binary>> = Bin,
    {String, Rest}.

%% Fold over the keys and values in the database
%% will throw an exception if the database is closed while the fold runs
-spec fold(db_ref(), fold_fun(), any(), read_options()) -> any().
fold(Ref, Fun, Acc0, Opts) ->
    {ok, Itr} = iterator(Ref, Opts),
    do_fold(Itr, Fun, Acc0, Opts).

-type fold_keys_fun() :: fun((Key::binary(), any()) -> any()).

%% Fold over the keys in the database
%% will throw an exception if the database is closed while the fold runs
-spec fold_keys(db_ref(), fold_keys_fun(), any(), read_options()) -> any().
fold_keys(Ref, Fun, Acc0, Opts) ->
    {ok, Itr} = iterator(Ref, Opts, keys_only),
    do_fold(Itr, Fun, Acc0, Opts).

-spec status(db_ref(), Key::binary()) -> {ok, binary()} | error.
status(Ref, Key) ->
    eleveldb_bump:small(),
    status_int(Ref, Key).

status_int(_Ref, _Key) ->
    erlang:nif_error({error, not_loaded}).

-spec async_destroy(reference(), string(), open_options()) -> ok.
async_destroy(_CallerRef, _Name, _Opts) ->
    erlang:nif_error({error, not_loaded}).

-spec destroy(string(), open_options()) -> ok | {error, any()}.
destroy(Name, Opts) ->
    CallerRef = make_ref(),
    Opts2 = add_open_defaults(Opts),
    async_destroy(CallerRef, Name, Opts2),
    ?WAIT_FOR_REPLY(CallerRef).

repair(Name, Opts) ->
    eleveldb_bump:big(),
    repair_int(Name, Opts).

repair_int(_Name, _Opts) ->
    erlang:nif_error({erlang, not_loaded}).

-spec is_empty(db_ref()) -> boolean().
is_empty(Ref) ->
    eleveldb_bump:big(),
    is_empty_int(Ref).

is_empty_int(_Ref) ->
    erlang:nif_error({error, not_loaded}).

-spec option_types(open | read | write) -> [{atom(), bool | integer | any}].
option_types(open) ->
    [{create_if_missing, bool},
     {error_if_exists, bool},
     {write_buffer_size, integer},
     {block_size, integer},                            %% DEPRECATED
     {sst_block_size, integer},
     {block_restart_interval, integer},
     {block_size_steps, integer},
     {paranoid_checks, bool},
     {verify_compactions, bool},
     {compression, bool},
     {use_bloomfilter, any},
     {total_memory, integer},
     {total_leveldb_mem, integer},
     {total_leveldb_mem_percent, integer},
     {is_internal_db, bool},
     {limited_developer_mem, bool},
     {eleveldb_threads, integer},
     {fadvise_willneed, bool},
     {block_cache_threshold, integer},
     {delete_threshold, integer},
     {tiered_slow_level, integer},
     {tiered_fast_prefix, any},
     {tiered_slow_prefix, any}];

option_types(read) ->
    [{verify_checksums, bool},
     {fill_cache, bool},
     {iterator_refresh, bool}];
option_types(write) ->
     [{sync, bool}].

-spec validate_options(open | read | write, [{atom(), any()}]) ->
                              {[{atom(), any()}], [{atom(), any()}]}.
validate_options(Type, Opts) ->
    Types = option_types(Type),
    lists:partition(fun({K, V}) ->
                            KType = lists:keyfind(K, 1, Types),
                            validate_type(KType, V)
                    end, Opts).



%% ===================================================================
%% Internal functions
%% ===================================================================
%% @doc Appends default open arguments that are better figured out
%% in the Erlang side of things. Most get a default down in leveldb
%% code. Currently only system total memory reported by memsup,
%% if available.
add_open_defaults(Opts) ->
    case not proplists:is_defined(total_memory, Opts)
        andalso is_pid(whereis(memsup)) of
        true ->
            case proplists:get_value(system_total_memory,
                                     memsup:get_system_memory_data(),
                                     undefined) of
                N when is_integer(N) ->
                    [{total_memory, N}|Opts];
                _ ->
                    Opts
            end;
        false ->
            Opts
    end.


do_fold(Itr, Fun, Acc0, Opts) ->
    try
        %% Extract {first_key, binary()} and seek to that key as a starting
        %% point for the iteration. The folding function should use throw if it
        %% wishes to terminate before the end of the fold.
        Start = proplists:get_value(first_key, Opts, first),
        true = is_binary(Start) or (Start == first),
        fold_loop(iterator_move(Itr, Start), Itr, Fun, Acc0)
    after
        iterator_close(Itr)
    end.

fold_loop({error, iterator_closed}, _Itr, _Fun, Acc0) ->
    throw({iterator_closed, Acc0});
fold_loop({error, invalid_iterator}, _Itr, _Fun, Acc0) ->
    Acc0;
fold_loop({ok, K}, Itr, Fun, Acc0) ->
    Acc = Fun(K, Acc0),
    fold_loop(iterator_move(Itr, prefetch), Itr, Fun, Acc);
fold_loop({ok, K, V}, Itr, Fun, Acc0) ->
    Acc = Fun({K, V}, Acc0),
    fold_loop(iterator_move(Itr, prefetch), Itr, Fun, Acc).

validate_type({_Key, bool}, true)                            -> true;
validate_type({_Key, bool}, false)                           -> true;
validate_type({_Key, integer}, Value) when is_integer(Value) -> true;
validate_type({_Key, any}, _Value)                           -> true;
validate_type(_, _)                                          -> false.

append_varint(N, Bin) ->
    N2 = N bsr 7,
    case N2 of
        0 ->
            C = N rem 128,
            <<Bin/binary, C:8>>;
        _ ->
            C = (N rem 128) + 128,
            append_varint(N2, <<Bin/binary, C:8>>)
    end.

append_string(S, Bin) ->
    L = byte_size(S),
    B2 = append_varint(L, Bin),
    <<B2/binary, S/binary>>.

append_point(Timestamp, Value, Bin) ->
    Bin2 = <<Bin/binary, Timestamp:64>>,
    append_string(Value, Bin2).

append_points([], Bin) ->
    Bin;
append_points([{Timestamp, Value}|MorePoints], Bin) ->
    Bin2 = append_point(Timestamp, Value, Bin),
    append_points(MorePoints, Bin2).

ts_batch_to_binary({ts_batch, Family, Series, Points}) ->
    B2 = append_string(Family, <<>>),
    B3 = append_string(Series, B2),
    append_points(Points, B3).

ts_key({Family, Series, Time}) ->
    B1 = <<Time:64>>,
    B2 = append_string(Family, B1),
    append_string(Series, B2).

%% ===================================================================
%% EUnit tests
%% ===================================================================
-ifdef(TEST).

open_test() -> [{open_test_Z(), l} || l <- lists:seq(1, 20)].
open_test_Z() ->
    os:cmd("rm -rf /tmp/eleveldb.open.test"),
    {ok, Ref} = open("/tmp/eleveldb.open.test", [{create_if_missing, true}]),
    ok = ?MODULE:put(Ref, <<"abc">>, <<"123">>, []),
    {ok, <<"123">>} = ?MODULE:get(Ref, <<"abc">>, []),
    not_found = ?MODULE:get(Ref, <<"def">>, []).

fold_test() -> [{fold_test_Z(), l} || l <- lists:seq(1, 20)].
fold_test_Z() ->
    os:cmd("rm -rf /tmp/eleveldb.fold.test"),
    {ok, Ref} = open("/tmp/eleveldb.fold.test", [{create_if_missing, true}]),
    ok = ?MODULE:put(Ref, <<"def">>, <<"456">>, []),
    ok = ?MODULE:put(Ref, <<"abc">>, <<"123">>, []),
    ok = ?MODULE:put(Ref, <<"hij">>, <<"789">>, []),
    [{<<"abc">>, <<"123">>},
     {<<"def">>, <<"456">>},
     {<<"hij">>, <<"789">>}] = lists:reverse(fold(Ref, fun({K, V}, Acc) -> [{K, V} | Acc] end,
                                                  [], [])).

fold_keys_test() -> [{fold_keys_test_Z(), l} || l <- lists:seq(1, 20)].
fold_keys_test_Z() ->
    os:cmd("rm -rf /tmp/eleveldb.fold.keys.test"),
    {ok, Ref} = open("/tmp/eleveldb.fold.keys.test", [{create_if_missing, true}]),
    ok = ?MODULE:put(Ref, <<"def">>, <<"456">>, []),
    ok = ?MODULE:put(Ref, <<"abc">>, <<"123">>, []),
    ok = ?MODULE:put(Ref, <<"hij">>, <<"789">>, []),
    [<<"abc">>, <<"def">>, <<"hij">>] = lists:reverse(fold_keys(Ref,
                                                                fun(K, Acc) -> [K | Acc] end,
                                                                [], [])).

fold_from_key_test() -> [{fold_from_key_test_Z(), l} || l <- lists:seq(1, 20)].
fold_from_key_test_Z() ->
    os:cmd("rm -rf /tmp/eleveldb.fold.fromkeys.test"),
    {ok, Ref} = open("/tmp/eleveldb.fromfold.keys.test", [{create_if_missing, true}]),
    ok = ?MODULE:put(Ref, <<"def">>, <<"456">>, []),
    ok = ?MODULE:put(Ref, <<"abc">>, <<"123">>, []),
    ok = ?MODULE:put(Ref, <<"hij">>, <<"789">>, []),
    [<<"def">>, <<"hij">>] = lists:reverse(fold_keys(Ref,
                                                     fun(K, Acc) -> [K | Acc] end,
                                                     [], [{first_key, <<"d">>}])).

destroy_test() -> [{destroy_test_Z(), l} || l <- lists:seq(1, 20)].
destroy_test_Z() ->
    os:cmd("rm -rf /tmp/eleveldb.destroy.test"),
    {ok, Ref} = open("/tmp/eleveldb.destroy.test", [{create_if_missing, true}]),
    ok = ?MODULE:put(Ref, <<"def">>, <<"456">>, []),
    {ok, <<"456">>} = ?MODULE:get(Ref, <<"def">>, []),
    close(Ref),
    ok = ?MODULE:destroy("/tmp/eleveldb.destroy.test", []),
    {error, {db_open, _}} = open("/tmp/eleveldb.destroy.test", [{error_if_exists, true}]).

compression_test() -> [{compression_test_Z(), l} || l <- lists:seq(1, 20)].
compression_test_Z() ->
    CompressibleData = list_to_binary([0 || _X <- lists:seq(1,20)]),
    os:cmd("rm -rf /tmp/eleveldb.compress.0 /tmp/eleveldb.compress.1"),
    {ok, Ref0} = open("/tmp/eleveldb.compress.0", [{write_buffer_size, 5},
                                                   {create_if_missing, true},
                                                   {compression, false}]),
    [ok = ?MODULE:put(Ref0, <<I:64/unsigned>>, CompressibleData, [{sync, true}]) ||
        I <- lists:seq(1,10)],
    {ok, Ref1} = open("/tmp/eleveldb.compress.1", [{write_buffer_size, 5},
                                                   {create_if_missing, true},
                                                   {compression, true}]),
    [ok = ?MODULE:put(Ref1, <<I:64/unsigned>>, CompressibleData, [{sync, true}]) ||
        I <- lists:seq(1,10)],
	%% Check both of the LOG files created to see if the compression option was correctly
	%% passed down
	MatchCompressOption =
		fun(File, Expected) ->
				{ok, Contents} = file:read_file(File),
				case re:run(Contents, "Options.compression: " ++ Expected) of
					{match, _} -> match;
					nomatch -> nomatch
				end
		end,
	Log0Option = MatchCompressOption("/tmp/eleveldb.compress.0/LOG", "0"),
	Log1Option = MatchCompressOption("/tmp/eleveldb.compress.1/LOG", "1"),
	?assert(Log0Option =:= match andalso Log1Option =:= match).


close_test() -> [{close_test_Z(), l} || l <- lists:seq(1, 20)].
close_test_Z() ->
    os:cmd("rm -rf /tmp/eleveldb.close.test"),
    {ok, Ref} = open("/tmp/eleveldb.close.test", [{create_if_missing, true}]),
    ?assertEqual(ok, close(Ref)),
    ?assertEqual({error, einval}, close(Ref)).

close_fold_test() -> [{close_fold_test_Z(), l} || l <- lists:seq(1, 20)].
close_fold_test_Z() ->
    os:cmd("rm -rf /tmp/eleveldb.close_fold.test"),
    {ok, Ref} = open("/tmp/eleveldb.close_fold.test", [{create_if_missing, true}]),
    ok = eleveldb:put(Ref, <<"k">>,<<"v">>,[]),
    ?assertException(throw, {iterator_closed, ok}, % ok is returned by close as the acc
                     eleveldb:fold(Ref, fun(_,_A) -> eleveldb:close(Ref) end, undefined, [])).

-ifdef(EQC).

qc(P) ->
    ?assert(eqc:quickcheck(?QC_OUT(P))).

keys() ->
    eqc_gen:non_empty(list(eqc_gen:non_empty(binary()))).

values() ->
    eqc_gen:non_empty(list(binary())).

ops(Keys, Values) ->
    {oneof([put, async_put, delete]), oneof(Keys), oneof(Values)}.

apply_kv_ops([], _Ref, Acc0) ->
    Acc0;
apply_kv_ops([{put, K, V} | Rest], Ref, Acc0) ->
    ok = eleveldb:put(Ref, K, V, []),
    apply_kv_ops(Rest, Ref, orddict:store(K, V, Acc0));
apply_kv_ops([{async_put, K, V} | Rest], Ref, Acc0) ->
    MyRef = make_ref(),
    Context = {my_context, MyRef},
    ok = eleveldb:async_put(Ref, Context, K, V, []),
    receive
        {Context, ok} ->
            apply_kv_ops(Rest, Ref, orddict:store(K, V, Acc0));
        Msg ->
            error({unexpected_msg, Msg})
    end;
apply_kv_ops([{delete, K, _} | Rest], Ref, Acc0) ->
    ok = eleveldb:delete(Ref, K, []),
    apply_kv_ops(Rest, Ref, orddict:store(K, deleted, Acc0)).

prop_put_delete() ->
    ?LET({Keys, Values}, {keys(), values()},
         ?FORALL(Ops, eqc_gen:non_empty(list(ops(Keys, Values))),
                 begin
                     ?cmd("rm -rf /tmp/eleveldb.putdelete.qc"),
                     {ok, Ref} = eleveldb:open("/tmp/eleveldb.putdelete.qc",
                                                [{create_if_missing, true}]),
                     Model = apply_kv_ops(Ops, Ref, []),

                     %% Valdiate that all deleted values return not_found
                     F = fun({K, deleted}) ->
                                 ?assertEqual(not_found, eleveldb:get(Ref, K, []));
                            ({K, V}) ->
                                 ?assertEqual({ok, V}, eleveldb:get(Ref, K, []))
                         end,
                     lists:map(F, Model),

                     %% Validate that a fold returns sorted values
                     Actual = lists:reverse(fold(Ref, fun({K, V}, Acc) -> [{K, V} | Acc] end,
                                                 [], [])),
                     ?assertEqual([{K, V} || {K, V} <- Model, V /= deleted],
                                  Actual),
                     ok = eleveldb:close(Ref),
                     true
                 end)).

prop_put_delete_test_() ->
    Timeout1 = 10,
    Timeout2 = 15,
    %% We use the ?ALWAYS(300, ...) wrapper around the second test as a
    %% regression test.
    [{timeout, 3*Timeout1, {"No ?ALWAYS()", fun() -> qc(eqc:testing_time(Timeout1,prop_put_delete())) end}},
     {timeout, 10*Timeout2, {"With ?ALWAYS()", fun() -> qc(eqc:testing_time(Timeout2,?ALWAYS(150,prop_put_delete()))) end}}].

-endif.

-endif.<|MERGE_RESOLUTION|>--- conflicted
+++ resolved
@@ -28,11 +28,8 @@
          get/3,
          get/4,
          put/4,
-<<<<<<< HEAD
          put/5,
-=======
          async_put/5,
->>>>>>> e31a6de8
          delete/3,
          delete/4,
          write/3,
