--- conflicted
+++ resolved
@@ -159,7 +159,6 @@
 
 -type encoding() :: erlang | msgpack.
 
-<<<<<<< HEAD
 -type fold_options() :: [read_option() |
                          {encoding, encoding()} |
                          {fold_method, fold_method()} |
@@ -170,8 +169,6 @@
                          {limit, pos_integer()} |
                          streaming_option()].
 
-=======
->>>>>>> a1a567eb
 -type iterator_action() :: first | last | next | prev | prefetch | prefetch_stop | binary().
 
 -opaque db_ref() :: binary().
